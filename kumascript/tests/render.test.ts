--- conflicted
+++ resolved
@@ -1,13 +1,8 @@
 import fs from "node:fs";
-<<<<<<< HEAD
 import { fileURLToPath } from "node:url";
 
 import Templates from "../src/templates.js";
 import { render } from "../src/render.js";
-=======
-import Templates from "../src/templates";
-import { render } from "../src/render";
->>>>>>> 99a2cc7e
 import {
   MacroInvocationError,
   MacroNotFoundError,
