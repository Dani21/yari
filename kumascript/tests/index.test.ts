import { jest } from "@jest/globals";

import * as Content from "../../content/index.js";
import {
  MacroNotFoundError,
  MacroBrokenLinkError,
  MacroRedirectedLinkError,
  MacroExecutionError,
} from "../src/errors.js";

const source = `
  {{cssxref("bigfoot")}}
  {{nonExistentMacro("yada")}}
  {{cssxref("dumber")}}
  {{cssxref("number")}}
  <p id="gecko-header">{{gecko_minversion_header("36")}}</p>
  <p id="gecko-inline">{{gecko_minversion_inline("36")}}</p>
  {{page("bogus")}}
  {{page("/en-US/docs/Web/B")}}
  {{page("/en-US/docs/Web/B", "bogus-section")}}
  {{page("/en-US/docs/Web/C")}}
`.trim();

const findByURL = jest.fn((url: string) => {
  return {
    "/en-us/docs/web/a": {
      url: "/en-US/docs/Web/A",
      metadata: {
        title: "A",
        locale: "en-US",
        slug: "Web/A",
        tags: ["Web"],
      },
      rawBody: source,
      isMarkdown: false,
      fileInfo: {
        path: "testing/content/files/en-us/web/a",
        frontMatterOffset: 8,
      },
    },
    "/en-us/docs/web/b": {
      url: "/en-US/docs/Web/B",
      metadata: {
        title: "B",
        locale: "en-US",
        slug: "Web/B",
        tags: ["Web"],
      },
      rawBody: '<p>{{cssxref("bigfoot")}}</p>',
      isMarkdown: false,
      fileInfo: {
        path: "testing/content/files/en-us/web/b",
        frontMatterOffset: 4,
      },
    },
    "/en-us/docs/web/c": {
      url: "/en-US/docs/Web/C",
      metadata: {
        title: "C",
        locale: "en-US",
        slug: "Web/C",
        tags: ["Web"],
      },
      rawBody: '{{page("/en-US/docs/Web/B")}}',
      isMarkdown: false,
      fileInfo: {
        path: "testing/content/files/en-us/web/c",
        frontMatterOffset: 5,
      },
    },
    "/en-us/docs/web/css/number": {
      url: "/en-US/docs/Web/CSS/number",
      metadata: {
        title: "<number>",
        locale: "en-US",
        slug: "Web/Number",
        "page-type": "css-type",
      },
      rawBody: "<p>This is the number test page.</p>",
      isMarkdown: false,
      fileInfo: {
        path: "testing/content/files/en-us/web/css/number",
        frontMatterOffset: 12,
      },
    },
  }[url];
});

jest.unstable_mockModule("../../content/index.js", () => ({
  ...Content,
  Document: {
    ...Content.Document,
    findByURL,
  },
}));

// Depends on mocking Document.findByURL
const { default: info } = await import("../src/info.js");
const cleanURL = jest.fn((url: string) => {
  const result = url.toLowerCase();
  if (result === "/en-us/docs/web/css/dumber") {
    return "/en-us/docs/web/css/number";
  }
  return result;
});
jest.unstable_mockModule("../src/info.js", () => ({
  default: {
    ...info,
    cleanURL,
    getPageByURL: jest.fn((url: string) => {
      const document = findByURL(cleanURL(url));
      return document ? info.getPage(document) : {};
    }),
  },
}));

// Depends on module mocking
const { render } = await import("../index.js");

describe("testing the main render() function", () => {
  it("non-fatal errors in macros are returned by render()", async () => {
<<<<<<< HEAD
=======
    info.cleanURL = jest.fn((url) => {
      const result = url.toLowerCase();
      if (result === "/en-us/docs/web/css/dumber") {
        return "/en-us/docs/web/css/number";
      }
      return result;
    });
    const source = `
      {{cssxref("bigfoot")}}
      {{nonExistentMacro("yada")}}
      {{cssxref("dumber")}}
      {{cssxref("number")}}
      {{page("bogus")}}
      {{page("/en-US/docs/Web/B")}}
      {{page("/en-US/docs/Web/B", "bogus-section")}}
      {{page("/en-US/docs/Web/C")}}
    `.trim();
    Document.findByURL = jest.fn((url) => {
      return {
        "/en-us/docs/web/a": {
          url: "/en-US/docs/Web/A",
          metadata: {
            title: "A",
            locale: "en-US",
            slug: "Web/A",
            tags: ["Web"],
          },
          rawBody: source,
          isMarkdown: false,
          fileInfo: {
            path: "testing/content/files/en-us/web/a",
            frontMatterOffset: 8,
          },
        },
        "/en-us/docs/web/b": {
          url: "/en-US/docs/Web/B",
          metadata: {
            title: "B",
            locale: "en-US",
            slug: "Web/B",
            tags: ["Web"],
          },
          rawBody: '<p>{{cssxref("bigfoot")}}</p>',
          isMarkdown: false,
          fileInfo: {
            path: "testing/content/files/en-us/web/b",
            frontMatterOffset: 4,
          },
        },
        "/en-us/docs/web/c": {
          url: "/en-US/docs/Web/C",
          metadata: {
            title: "C",
            locale: "en-US",
            slug: "Web/C",
            tags: ["Web"],
          },
          rawBody: '{{page("/en-US/docs/Web/B")}}',
          isMarkdown: false,
          fileInfo: {
            path: "testing/content/files/en-us/web/c",
            frontMatterOffset: 5,
          },
        },
        "/en-us/docs/web/css/number": {
          url: "/en-US/docs/Web/CSS/number",
          metadata: {
            title: "<number>",
            locale: "en-US",
            slug: "Web/Number",
            "page-type": "css-type",
          },
          rawBody: "<p>This is the number test page.</p>",
          isMarkdown: false,
          fileInfo: {
            path: "testing/content/files/en-us/web/css/number",
            frontMatterOffset: 12,
          },
        },
      }[url];
    });
>>>>>>> 1992ea54
    const [$, errors] = await render("/en-us/docs/web/a");
    const result = $.html();
    // First, let's check the result.
    expect(result).toEqual(
      expect.stringContaining('{{nonExistentMacro("yada")}}')
    );
    expect(result).toEqual(expect.stringContaining('{{page("bogus")}}'));
    expect(result).toEqual(
      expect.stringContaining('{{page("/en-US/docs/Web/B", "bogus-section")}}')
    );
    const brokenLink = $(
      'a.page-not-created[title^="The documentation about this has not yet been written"]'
    );
    expect(brokenLink).toHaveLength(3);
    expect(brokenLink.html()).toBe("<code>bigfoot</code>");
    const otherLinks = $(`a[href="/en-US/docs/Web/CSS/number"]`);
    expect(otherLinks).toHaveLength(2);
    expect(otherLinks.eq(0).html()).toBe("<code>&lt;dumber&gt;</code>");
    expect(otherLinks.eq(1).html()).toBe("<code>&lt;number&gt;</code>");
    // Next, let's check the errors.
    expect(errors).toHaveLength(6);
    expect(errors[0]).toBeInstanceOf(MacroBrokenLinkError);
    expect(errors[0]).toHaveProperty("line", 4);
    expect(errors[0]).toHaveProperty("column", 4);
    expect(errors[0]).toHaveProperty(
      "filepath",
      "testing/content/files/en-us/web/b"
    );
    expect(errors[0]).toHaveProperty(
      "errorStack",
      expect.stringContaining("/en-US/docs/Web/CSS/bigfoot does not exist")
    );
    expect(errors[0]).toHaveProperty("macroName", "cssxref");
    expect(errors[0]).toHaveProperty("macroSource", '{{cssxref("bigfoot")}}');
    expect(errors[1]).toBeInstanceOf(MacroBrokenLinkError);
    expect(errors[1]).toHaveProperty("line", 8);
    expect(errors[1]).toHaveProperty("column", 1);
    expect(errors[1]).toHaveProperty(
      "filepath",
      "testing/content/files/en-us/web/a"
    );
    expect(errors[1]).toHaveProperty(
      "errorStack",
      expect.stringContaining("/en-US/docs/Web/CSS/bigfoot does not exist")
    );
    expect(errors[1]).toHaveProperty("macroName", "cssxref");
    expect(errors[1]).toHaveProperty("macroSource", '{{cssxref("bigfoot")}}');
    expect(errors[2]).toBeInstanceOf(MacroNotFoundError);
    expect(errors[2]).toHaveProperty("line", 9);
    expect(errors[2]).toHaveProperty("column", 3);
    expect(errors[2]).toHaveProperty(
      "filepath",
      "testing/content/files/en-us/web/a"
    );
    expect(errors[2]).toHaveProperty("macroName", "nonExistentMacro");
    expect(errors[2]).toHaveProperty(
      "errorStack",
      expect.stringContaining("Unknown macro nonexistentmacro")
    );
    expect(errors[3]).toBeInstanceOf(MacroRedirectedLinkError);
    expect(errors[3]).toHaveProperty("line", 10);
    expect(errors[3]).toHaveProperty("column", 3);
    expect(errors[3]).toHaveProperty(
      "filepath",
      "testing/content/files/en-us/web/a"
    );
    expect(errors[3]).toHaveProperty(
      "errorStack",
      expect.stringContaining(
        "/en-US/docs/Web/CSS/dumber redirects to /en-US/docs/Web/CSS/number"
      )
    );
    expect(errors[3]).toHaveProperty("macroName", "cssxref");
    expect(errors[3]).toHaveProperty("macroSource", '{{cssxref("dumber")}}');
    expect(errors[3]).toHaveProperty("redirectInfo.current", "dumber");
    expect(errors[3]).toHaveProperty("redirectInfo.suggested", "number");
    expect(errors[4]).toBeInstanceOf(MacroExecutionError);
    expect(errors[4]).toHaveProperty("line", 12);
<<<<<<< HEAD
    expect(errors[4]).toHaveProperty("column", 24);
=======
    expect(errors[4]).toHaveProperty("column", 7);
>>>>>>> 1992ea54
    expect(errors[4]).toHaveProperty(
      "filepath",
      "testing/content/files/en-us/web/a"
    );
    expect(errors[4]).toHaveProperty("macroName", "page");
    expect(errors[4]).toHaveProperty(
      "errorStack",
      expect.stringContaining(
        "/en-us/docs/web/a references bogus, which does not exist"
      )
    );
<<<<<<< HEAD
    expect(errors[5]).toBeInstanceOf(MacroDeprecatedError);
    expect(errors[5]).toHaveProperty("line", 13);
    expect(errors[5]).toHaveProperty("column", 24);
=======
    expect(errors[5]).toBeInstanceOf(MacroExecutionError);
    expect(errors[5]).toHaveProperty("line", 14);
    expect(errors[5]).toHaveProperty("column", 7);
>>>>>>> 1992ea54
    expect(errors[5]).toHaveProperty(
      "filepath",
      "testing/content/files/en-us/web/a"
    );
    expect(errors[5]).toHaveProperty("macroName", "page");
    expect(errors[5]).toHaveProperty(
      "errorStack",
      expect.stringContaining(
<<<<<<< HEAD
        "This macro has been deprecated, and should be removed."
      )
    );
    expect(errors[6]).toBeInstanceOf(MacroExecutionError);
    expect(errors[6]).toHaveProperty("line", 14);
    expect(errors[6]).toHaveProperty("column", 3);
    expect(errors[6]).toHaveProperty(
      "filepath",
      "testing/content/files/en-us/web/a"
    );
    expect(errors[6]).toHaveProperty("macroName", "page");
    expect(errors[6]).toHaveProperty(
      "errorStack",
      expect.stringContaining(
        '/en-us/docs/web/a references /en-us/docs/bogus (derived from "bogus"), which does not exist'
      )
    );
    expect(errors[7]).toBeInstanceOf(MacroExecutionError);
    expect(errors[7]).toHaveProperty("line", 16);
    expect(errors[7]).toHaveProperty("column", 3);
    expect(errors[7]).toHaveProperty(
      "filepath",
      "testing/content/files/en-us/web/a"
    );
    expect(errors[7]).toHaveProperty("macroName", "page");
    expect(errors[7]).toHaveProperty(
      "errorStack",
      expect.stringContaining(
=======
>>>>>>> 1992ea54
        'unable to find an HTML element with an "id" of "bogus-section" within /en-us/docs/web/b'
      )
    );
  });
});<|MERGE_RESOLUTION|>--- conflicted
+++ resolved
@@ -13,8 +13,6 @@
   {{nonExistentMacro("yada")}}
   {{cssxref("dumber")}}
   {{cssxref("number")}}
-  <p id="gecko-header">{{gecko_minversion_header("36")}}</p>
-  <p id="gecko-inline">{{gecko_minversion_inline("36")}}</p>
   {{page("bogus")}}
   {{page("/en-US/docs/Web/B")}}
   {{page("/en-US/docs/Web/B", "bogus-section")}}
@@ -119,90 +117,6 @@
 
 describe("testing the main render() function", () => {
   it("non-fatal errors in macros are returned by render()", async () => {
-<<<<<<< HEAD
-=======
-    info.cleanURL = jest.fn((url) => {
-      const result = url.toLowerCase();
-      if (result === "/en-us/docs/web/css/dumber") {
-        return "/en-us/docs/web/css/number";
-      }
-      return result;
-    });
-    const source = `
-      {{cssxref("bigfoot")}}
-      {{nonExistentMacro("yada")}}
-      {{cssxref("dumber")}}
-      {{cssxref("number")}}
-      {{page("bogus")}}
-      {{page("/en-US/docs/Web/B")}}
-      {{page("/en-US/docs/Web/B", "bogus-section")}}
-      {{page("/en-US/docs/Web/C")}}
-    `.trim();
-    Document.findByURL = jest.fn((url) => {
-      return {
-        "/en-us/docs/web/a": {
-          url: "/en-US/docs/Web/A",
-          metadata: {
-            title: "A",
-            locale: "en-US",
-            slug: "Web/A",
-            tags: ["Web"],
-          },
-          rawBody: source,
-          isMarkdown: false,
-          fileInfo: {
-            path: "testing/content/files/en-us/web/a",
-            frontMatterOffset: 8,
-          },
-        },
-        "/en-us/docs/web/b": {
-          url: "/en-US/docs/Web/B",
-          metadata: {
-            title: "B",
-            locale: "en-US",
-            slug: "Web/B",
-            tags: ["Web"],
-          },
-          rawBody: '<p>{{cssxref("bigfoot")}}</p>',
-          isMarkdown: false,
-          fileInfo: {
-            path: "testing/content/files/en-us/web/b",
-            frontMatterOffset: 4,
-          },
-        },
-        "/en-us/docs/web/c": {
-          url: "/en-US/docs/Web/C",
-          metadata: {
-            title: "C",
-            locale: "en-US",
-            slug: "Web/C",
-            tags: ["Web"],
-          },
-          rawBody: '{{page("/en-US/docs/Web/B")}}',
-          isMarkdown: false,
-          fileInfo: {
-            path: "testing/content/files/en-us/web/c",
-            frontMatterOffset: 5,
-          },
-        },
-        "/en-us/docs/web/css/number": {
-          url: "/en-US/docs/Web/CSS/number",
-          metadata: {
-            title: "<number>",
-            locale: "en-US",
-            slug: "Web/Number",
-            "page-type": "css-type",
-          },
-          rawBody: "<p>This is the number test page.</p>",
-          isMarkdown: false,
-          fileInfo: {
-            path: "testing/content/files/en-us/web/css/number",
-            frontMatterOffset: 12,
-          },
-        },
-      }[url];
-    });
->>>>>>> 1992ea54
     const [$, errors] = await render("/en-us/docs/web/a");
     const result = $.html();
     // First, let's check the result.
@@ -281,70 +195,29 @@
     expect(errors[3]).toHaveProperty("redirectInfo.suggested", "number");
     expect(errors[4]).toBeInstanceOf(MacroExecutionError);
     expect(errors[4]).toHaveProperty("line", 12);
-<<<<<<< HEAD
-    expect(errors[4]).toHaveProperty("column", 24);
-=======
-    expect(errors[4]).toHaveProperty("column", 7);
->>>>>>> 1992ea54
+    expect(errors[4]).toHaveProperty("column", 3);
     expect(errors[4]).toHaveProperty(
       "filepath",
       "testing/content/files/en-us/web/a"
     );
     expect(errors[4]).toHaveProperty("macroName", "page");
     expect(errors[4]).toHaveProperty(
-      "errorStack",
-      expect.stringContaining(
-        "/en-us/docs/web/a references bogus, which does not exist"
-      )
-    );
-<<<<<<< HEAD
-    expect(errors[5]).toBeInstanceOf(MacroDeprecatedError);
-    expect(errors[5]).toHaveProperty("line", 13);
-    expect(errors[5]).toHaveProperty("column", 24);
-=======
-    expect(errors[5]).toBeInstanceOf(MacroExecutionError);
-    expect(errors[5]).toHaveProperty("line", 14);
-    expect(errors[5]).toHaveProperty("column", 7);
->>>>>>> 1992ea54
-    expect(errors[5]).toHaveProperty(
-      "filepath",
-      "testing/content/files/en-us/web/a"
-    );
-    expect(errors[5]).toHaveProperty("macroName", "page");
-    expect(errors[5]).toHaveProperty(
-      "errorStack",
-      expect.stringContaining(
-<<<<<<< HEAD
-        "This macro has been deprecated, and should be removed."
-      )
-    );
-    expect(errors[6]).toBeInstanceOf(MacroExecutionError);
-    expect(errors[6]).toHaveProperty("line", 14);
-    expect(errors[6]).toHaveProperty("column", 3);
-    expect(errors[6]).toHaveProperty(
-      "filepath",
-      "testing/content/files/en-us/web/a"
-    );
-    expect(errors[6]).toHaveProperty("macroName", "page");
-    expect(errors[6]).toHaveProperty(
       "errorStack",
       expect.stringContaining(
         '/en-us/docs/web/a references /en-us/docs/bogus (derived from "bogus"), which does not exist'
       )
     );
-    expect(errors[7]).toBeInstanceOf(MacroExecutionError);
-    expect(errors[7]).toHaveProperty("line", 16);
-    expect(errors[7]).toHaveProperty("column", 3);
-    expect(errors[7]).toHaveProperty(
-      "filepath",
-      "testing/content/files/en-us/web/a"
-    );
-    expect(errors[7]).toHaveProperty("macroName", "page");
-    expect(errors[7]).toHaveProperty(
+    expect(errors[5]).toBeInstanceOf(MacroExecutionError);
+    expect(errors[5]).toHaveProperty("line", 14);
+    expect(errors[5]).toHaveProperty("column", 3);
+    expect(errors[5]).toHaveProperty(
+      "filepath",
+      "testing/content/files/en-us/web/a"
+    );
+    expect(errors[5]).toHaveProperty("macroName", "page");
+    expect(errors[5]).toHaveProperty(
       "errorStack",
       expect.stringContaining(
-=======
->>>>>>> 1992ea54
         'unable to find an HTML element with an "id" of "bogus-section" within /en-us/docs/web/b'
       )
     );
