import fs from "node:fs";
<<<<<<< HEAD
import jsdom from "jsdom";
import { jest } from "@jest/globals";
import * as Content from "../../../content/index.js";
=======
import path from "node:path";
import { JSDOM } from "jsdom";
import { Document } from "../../../content";
import {
  assert,
  itMacro,
  beforeEachMacro,
  describeMacro,
  lintHTML,
} from "./utils";
>>>>>>> 601717cc

jest.unstable_mockModule("../../../content/index.js", () => ({
  ...Content,
  Document: {
    ...Content.Document,
    findByURL: jest.fn((url: string) => {
      const data = fixtureData[url.toLowerCase()];
      if (!data) {
        return null;
      }
      return {
        url: data.url,
        metadata: {
          title: data.title,
          locale: data.locale,
          summary: data.summary,
          slug: data.slug,
          tags: data.tags,
        },
      };
    }),
    findChildren: jest.fn((url: string) => {
      const result: any[] = [];
      const parent = `${url.toLowerCase()}/`;
      for (const [key, data] of Object.entries(fixtureData) as any) {
        if (!key.replace(parent, "").includes("/")) {
          key.replace(`${url.toLowerCase()}/`, "");
          result.push({
            url: data.url,
            metadata: {
              title: data.title,
              locale: data.locale,
              summary: data.summary,
              slug: data.slug,
              tags: data.tags,
            },
          });
        }
      }
      return result;
    }),
  },
}));

const { assert, itMacro, beforeEachMacro, describeMacro, lintHTML } =
  await import("./utils.js");

// Load fixture data.
const fixtureData = JSON.parse(
  fs.readFileSync(
    new URL("./fixtures/documentData2.json", import.meta.url),
    "utf-8"
  )
) as any;

const locales = {
  "en-US": {
    ResourcesURI: "Resources and URIs",
  },
  es: {
    ResourcesURI: "Recursons y URIs",
  },
};

function checkSidebarDom(dom, locale) {
  const summaries = dom.querySelectorAll("summary");
  assert.equal(summaries[0].textContent, locales[locale].ResourcesURI);
}

describeMacro("HTTPSidebar", function () {
  beforeEachMacro(function (macro) {
    macro.ctx.env.url = "/en-US/docs/Web/HTTP/Overview";
  });

  itMacro("Creates a sidebar object for en-US", function (macro) {
    macro.ctx.env.locale = "en-US";
    return macro.call().then(function (result) {
      expect(lintHTML(result)).toBeFalsy();
      const dom = JSDOM.fragment(result);
      checkSidebarDom(dom, "en-US");
    });
  });

  itMacro("Creates a sidebar object for es", function (macro) {
    macro.ctx.env.locale = "es";
    return macro.call().then(function (result) {
      expect(lintHTML(result)).toBeFalsy();
      const dom = JSDOM.fragment(result);
      checkSidebarDom(dom, "es");
    });
  });
});<|MERGE_RESOLUTION|>--- conflicted
+++ resolved
@@ -1,20 +1,7 @@
 import fs from "node:fs";
-<<<<<<< HEAD
-import jsdom from "jsdom";
+import { JSDOM } from "jsdom";
 import { jest } from "@jest/globals";
 import * as Content from "../../../content/index.js";
-=======
-import path from "node:path";
-import { JSDOM } from "jsdom";
-import { Document } from "../../../content";
-import {
-  assert,
-  itMacro,
-  beforeEachMacro,
-  describeMacro,
-  lintHTML,
-} from "./utils";
->>>>>>> 601717cc
 
 jest.unstable_mockModule("../../../content/index.js", () => ({
   ...Content,
