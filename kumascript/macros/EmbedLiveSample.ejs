<%
// Embeds a live sample given the ID of its header block.
//
// Parameters:
//  $0 - The ID of the header block containing the sample
//  $1 - The width of the iframe (optional)
//  $2 - The height of the iframe (optional)
//  $3 - The url of a screenshot of the sample working as intended (optional)
//  $4 - The slug from which to load the sample (optional; current page used if not provided)
//  $5 - The class name of the frame; defaults to "sample-code-frame". If you
//       pass this parameter and give it a value other than "sample-code-frame",
//       then the "Open in CodePen"/"Open in JSFiddle" buttons will not be displayed.
//  $6 - Allowed features, separated by semicolons (optional)
//
// See also : LiveSampleLink

var sampleId = $0;
var width = $1;
var height = $2;
var screenshotUrl = $3;
var sampleSlug = $4;
var className = $5 || "sample-code-frame";
var allowedFeatures = $6;

var hasScreenshot = (screenshotUrl && (screenshotUrl.length > 0));

var MIN_HEIGHT = 60;
// Forcibly make sure the height is at least `MIN_HEIGHT` pixels.
// In old MDN, there was less padding in the live samples so it was then OK
// to have a iframe height of 30px. This is too cramped and it's easier
// and safer to make sure the height is at least 60px to make sure it
// looks presently "uncramped" within our design system.
// Note that if the 'height' is a string like '100%' it won't be a
// problem because `parseInt('100%') := 100` which is more than `MIN_HEIGHT`
// assuming it's value is less than 100.
if (height && parseInt(height) < MIN_HEIGHT) {
  height = MIN_HEIGHT;
}

var sampleUrl = "";
if (sampleSlug) {
    // We're asking for the live sample from a different page than
    // the one we're rendering.
    sampleUrl = `/${env.locale}/docs`;
    if (sampleSlug.charAt(0) !== "/") {
      sampleSlug = "/" + sampleSlug;
    }
    sampleUrl += sampleSlug;
    if (env.locale.toLowerCase() !== "en-us") {
      const samplePage = wiki.getPage(sampleUrl);
      if (!(samplePage && samplePage.url)) {
        // The page from which we're being asked to get the live sample
        // doesn't exist in this locale, so most likely it only exists
        // in English.
<<<<<<< HEAD
        sampleUrl = `/en-US/docs${sampleSlug.charAt(0) != "/" ? "/" :""}${sampleSlug}`;
=======
        sampleUrl = `/en-US/docs${sampleSlug}`;
>>>>>>> 9e3e569c
      }
    }
}
var url = await template('LiveSampleURL', [sampleId, sampleUrl]);

if (hasScreenshot) {
%><table class="sample-code-table"><%
  %><thead><%
    %><tr><%
      %><th scope="col" style="text-align: center;">Screenshot</th><%
      %><th scope="col" style="text-align: center;">Live sample</th><%
    %></tr><%
  %></thead><%
  %><tbody><%
    %><tr><%
      %><td><%
        %><img alt="" class="internal" src="<%= screenshotUrl %>" /><%
      %></td><%
      %><td><%
} // end hasScreenshot
%><iframe class="live-sample-frame <%= className %>"<%
%> id="frame_<%= web.slugify(web.safeDecodeURIComponent(sampleId)) %>"<%
%> frameborder="0"<%
if (width) { %> width="<%= width %>"<% }
if (height) { %> height="<%= height %>"<% }
%> src="<%- url %>"<%
if (allowedFeatures) { %> allow="<%= allowedFeatures %>"<% }
%>></iframe><%
if (hasScreenshot) { %></td></tr></tbody></table><% } %><|MERGE_RESOLUTION|>--- conflicted
+++ resolved
@@ -52,11 +52,7 @@
         // The page from which we're being asked to get the live sample
         // doesn't exist in this locale, so most likely it only exists
         // in English.
-<<<<<<< HEAD
-        sampleUrl = `/en-US/docs${sampleSlug.charAt(0) != "/" ? "/" :""}${sampleSlug}`;
-=======
         sampleUrl = `/en-US/docs${sampleSlug}`;
->>>>>>> 9e3e569c
       }
     }
 }
