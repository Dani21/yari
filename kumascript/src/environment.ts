/**
 * An Environment object defines the API available to KumaScript macros
 * through the MDN, wiki, page and other global objects. When you create
 * an Environment object, pass an object that defines the per-page
 * macro execution context. This defines values like env.locale and
 * env.title that macros can use.
 *
 * To render a single macro, call the getExecutionContext() method, passing
 * in the list of arguments to be exposed to the macro. This returns an
 * object that you can pass to the render() method of your Templates object.
 *
 * The functions defined on the various *Prototype objects in this file
 * will be bound to the global kumascript macro execution environment and
 * can use `this.mdn`, `this.wiki`, `this.env`, etc to refer to the parts
 * of that execution environment. Because the functions will all be bound
 * (see the prepareProto() function at the end of this file) they can not
 * use `this` to refer to the objects in which they are actually defined.
 *
 * TODO(djf): The *Prototype objects could each be defined in a
 * separate src/api/*.js file and imported with require(). That would
 * be tidier, and would keep separate the code with poor test coverage
 * from the rest of the file which is well tested.
 */

import { createRequire } from "node:module";
const require = createRequire(import.meta.url);

// The properties of this object will be globals in the macro
// execution environment.
const globalsPrototype = {
  /**
   * #### require(name)
   *
   * Load an npm package (the real "require" has its own cache).
   *
   * @type {NodeRequireFunction}
   */
  require,
};

<<<<<<< HEAD
import kumaPrototype from "./api/kuma.js";
import mdnPrototype from "./api/mdn.js";
import stringPrototype from "./api/string.js";
import wikiPrototype from "./api/wiki.js";
import webPrototype from "./api/web.js";
import pagePrototype from "./api/page.js";
import info from "./info.js";
import Templates from "./templates.js";
=======
import mdnPrototype from "./api/mdn";
import wikiPrototype from "./api/wiki";
import webPrototype from "./api/web";
import pagePrototype from "./api/page";
import info from "./info";
import Templates from "./templates";
>>>>>>> e8f1c17f

export interface KumaThis {
  mdn: typeof mdnPrototype;
  wiki: typeof wikiPrototype;
  web: typeof webPrototype;
  page: typeof pagePrototype;
  env: typeof Environment & PerPageContext;
  info: typeof info;
  renderPrerequisiteFromURL: (path: string) => unknown;
  template: (name: string, args: any) => unknown;
}

type PerPageContext = Partial<{
  [x: string]: any;
  locale: string;
  tags: string[];
  title: string;
  url: string;
}>;

export default class Environment {
  public templates: Templates;
  public prototypeEnvironment: object;

  // Initialize an environment object that will be used to render
  // all of the macros in one document or page. We pass in a context
  // object (which may come from HTTP request headers) that gives
  // details like the page title and URL. These are available to macros
  // through the global 'env' object, and some of the properties
  // are also copied onto the global 'page' object.
  //
  // Note that we don't use the Environment object directly when
  // executing macros. Instead call getExecutionContext(), supplying
  // the macro arguments list to get an object specific for executing
  // one macro.
  //
  // Note that we pass the Templates object when we create an Environment.
  // this is so that macros can recursively execute other named macros
  // in the same environment.
  //
  // The optional third argument is for use only by tests. Setting it to
  // true makes us not freeze the environment so that tests can stub out
  // methods in the API.
  //
  constructor(
    perPageContext: PerPageContext,
    templates = undefined,
    renderPrerequisiteFromURL = null,
    testing = false
  ) {
    // Freeze an object unless we're in testing mode
    function freeze(o) {
      return testing ? o : Object.freeze(o);
    }

    /**
     * For each function-valued property in o, bind that function
     * to the specified bindings object, if there is one. Also,
     * create lowercase and titlecase variants of each property in
     * o, and finally, freeze the object o and return it.
     *
     * The binding means that the functions defined in this file can
     * use `this` to refer to the global kumascript environment and
     * can use `this.env.locale` and `this.MDN.getLocalString()` for
     * example.
     *
     * The case-insensitive variants implement legacy behavior in
     * KumaScript, where macros can use case-insensitive names of
     * objects and methods.
     *
     * And the freeze() call is a safety measure to prevent
     * macros from modifying the execution environment.
     */
    function prepareProto(o: Record<string, any>, binding?: any) {
      const p = {};
      // eslint-disable-next-line prefer-const
      for (let [key, value] of Object.entries(o)) {
        if (binding && typeof value === "function") {
          value = value.bind(binding);
        }
        p[key] = value;
        p[key.toLowerCase()] = value;
        p[key[0].toUpperCase() + key.slice(1)] = value;
      }
      return freeze(p);
    }

    this.templates = templates;
    const globals = Object.create(prepareProto(globalsPrototype));

    const mdn = Object.create(prepareProto(mdnPrototype, globals));
    const wiki = Object.create(prepareProto(wikiPrototype, globals));
    const web = Object.create(prepareProto(webPrototype, globals));
    const page = Object.create(prepareProto(pagePrototype, globals));
    const env = Object.create(prepareProto(perPageContext));

    // The page object also gets some properties copied from
    // the per-page context object
    page.language = perPageContext.locale;
    page.tags = Array.isArray(perPageContext.tags)
      ? [...perPageContext.tags] // defensive copy
      : perPageContext.tags;
    page.title = perPageContext.title;
    page.uri = perPageContext.url;

    // Now update the globals object to define each of the sub-objects
    // and the environment object as global variables
    globals.MDN = globals.mdn = freeze(mdn);
    globals.wiki = globals.Wiki = freeze(wiki);
    globals.web = globals.Web = freeze(web);
    globals.page = globals.Page = freeze(page);
    globals.env = globals.Env = freeze(env);
    globals.info = freeze(info);
    globals.renderPrerequisiteFromURL = renderPrerequisiteFromURL;

    // Macros use the global template() method to execute other
    // macros. This is the one function that we can't just
    // implement on globalsPrototype because it needs access to
    // this.templates.
    globals.template = this._renderTemplate.bind(this);

    this.prototypeEnvironment = freeze(globals);
  }

  // A templating function that we define in the global environment
  // so that templates can invoke other templates. This is not part
  // of the public API of the class; it is for use by other templates
  async _renderTemplate(name, args) {
    return await this.templates.render(name, this.getExecutionContext(args));
  }

  // Get a customized environment object that is specific to a single
  // macro on a page by including the arguments to be passed to that macro.
  getExecutionContext(args, token = null) {
    const context = Object.create(this.prototypeEnvironment);

    // Make a defensive copy of the arguments so that macros can't
    // modify the originals. Use an empty array if no args provided.
    args = args ? [...args] : [];

    // The arguments are either all strings, or there is a single
    // JSON-compatible object. If it is an object, we need to protect it
    // against modifications.
    if (typeof args[0] === "object") {
      args[0] = JSON.parse(JSON.stringify(args[0]));
    }

    // The array of arguments will be available to macros as the
    // globals "arguments" and "$$". Individual arguments will be $0,
    // $1 and so on.
    context.arguments = context.$$ = args;
    for (let i = 0; i < args.length; i++) {
      context[`$${i}`] = args[i];
    }

    // Set any unused arguments up to $9 to the empty string
    // NOTE: old KumaScript went up to $99, but we don't have any
    // macros that use two digit argument numbers
    for (let i = args.length; i < 10; i++) {
      context[`$${i}`] = "";
    }

    // Position of the macro inside of the source, which we need
    // to identify EmbedLiveSample macros which do not receive an ID
    context["$token"] = token;

    return context;
  }
}<|MERGE_RESOLUTION|>--- conflicted
+++ resolved
@@ -38,23 +38,12 @@
   require,
 };
 
-<<<<<<< HEAD
-import kumaPrototype from "./api/kuma.js";
 import mdnPrototype from "./api/mdn.js";
-import stringPrototype from "./api/string.js";
 import wikiPrototype from "./api/wiki.js";
 import webPrototype from "./api/web.js";
 import pagePrototype from "./api/page.js";
 import info from "./info.js";
 import Templates from "./templates.js";
-=======
-import mdnPrototype from "./api/mdn";
-import wikiPrototype from "./api/wiki";
-import webPrototype from "./api/web";
-import pagePrototype from "./api/page";
-import info from "./info";
-import Templates from "./templates";
->>>>>>> e8f1c17f
 
 export interface KumaThis {
   mdn: typeof mdnPrototype;
