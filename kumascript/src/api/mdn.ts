import got from "got";
<<<<<<< HEAD
import * as util from "./util.js";
=======
import { KumaThis } from "../environment";
import * as util from "./util";
>>>>>>> 99a2cc7e

// Module level caching for repeat calls to fetchWebExtExamples().
let webExtExamples: any = null;

const mdn = {
  /**
   * Given a set of names and a corresponding list of values, apply HTML
   * escaping to each of the values and return an object with the results
   * associated with the names.
   */
  htmlEscapeArgs(names, args) {
    const e = {};
    names.forEach(function (name, idx) {
      e[name] = util.htmlEscape(args[idx]);
    });
    return e;
  },

  /**
   * Given a set of strings like this:
   *     { "en-US": "Foo", "de": "Bar", "es": "Baz" }
   * Return the one which matches the current locale.
   */
  localString(this: KumaThis, strings) {
    let lang = this.env.locale;
    if (!(lang in strings)) lang = "en-US";
    return strings[lang];
  },

  /**
   * Given a set of string maps like this:
   *     { "en-US": {"name": "Foo"}, "de": {"name": "Bar"} }
   * Return a map which matches the current locale, falling back to en-US
   * properties when the localized map contains partial properties.
   */
  localStringMap(this: KumaThis, maps) {
    const lang = this.env.locale;
    const defaultMap = maps["en-US"];
    if (lang == "en-US" || !(lang in maps)) {
      return defaultMap;
    }
    const localizedMap = maps[lang];
    const map = {};
    for (const name in defaultMap) {
      if (name in localizedMap) {
        map[name] = localizedMap[name];
      } else {
        map[name] = defaultMap[name];
      }
    }
    return map;
  },

  /**
   * Given a set of strings like this:
   *   {
   *    "hello": { "en-US": "Hello!", "de": "Hallo!" },
   *    "bye": { "en-US": "Goodbye!", "de": "Auf Wiedersehen!" }
   *   }
   * Returns the one, which matches the current locale.
   *
   * Example:
   *   getLocalString({"hello": {"en-US": "Hello!", "de": "Hallo!"}},
   *       "hello");
   *   => "Hallo!" (in case the locale is 'de')
   */
  getLocalString(this: KumaThis, strings, key) {
    if (!Object.prototype.hasOwnProperty.call(strings, key)) {
      return key;
    }

    let lang = this.env.locale;
    if (!(lang in strings[key])) {
      lang = "en-US";
    }

    return strings[key][lang];
  },

  /**
   * Given a string, replaces all placeholders outlined by
   * $1$, $2$, etc. (i.e. numeric placeholders) or
   * $firstVariable$, $secondVariable$, etc. (i.e. string placeholders)
   * within it.
   *
   * If numeric placeholders are used, the 'replacements' parameter
   * must be an array. The number within the placeholder indicates
   * the index within the replacement array starting by 1.  If
   * string placeholders are used, the 'replacements' parameter must
   * be an object. Its property names represent the placeholder
   * names and their values the values to be inserted.
   *
   * Examples:
   *   replacePlaceholders("$1$ $2$, $1$ $3$!",
   *                       ["hello", "world", "contributor"])
   *   => "hello world, hello contributor!"
   *
   *   replacePlaceholders("$hello$ $world$, $hello$ $contributor$!",
   *       {hello: "hallo", world: "Welt", contributor: "Mitwirkender"})
   *   => "hallo Welt, hallo Mitwirkender!"
   */
  replacePlaceholders(string, replacements) {
    function replacePlaceholder(placeholder) {
      let index = placeholder.substring(1, placeholder.length - 1);
      if (!Number.isNaN(Number(index))) {
        index--;
      }
      return index in replacements ? replacements[index] : "";
    }

    return string.replace(/\$\w+\$/g, replacePlaceholder);
  },

  /**
   * Given a string, escapes all quotes within it.
   */
  escapeQuotes: util.escapeQuotes,

  /**
   * Throw a deprecation error.
   */
  deprecated(
    this: KumaThis,
    message = "This macro has been deprecated, and should be removed."
  ) {
    this.env.recordNonFatalError("deprecated", message);
  },

  async fetchWebExtExamples() {
    if (!webExtExamples) {
      try {
        webExtExamples = await got(
          "https://raw.githubusercontent.com/mdn/webextensions-examples/master/examples.json",
          {
            timeout: 1000,
            retry: 5,
          }
        ).json();
      } catch (error) {
        webExtExamples = error;
      }
    }
    if (webExtExamples instanceof Error) {
      // This will result in a macro flaw for every call of the WebExtExamples or
      // WebExtAllExamples macro. We create a fresh instance of Error each time,
      // because the EJS code will add traceback information to its message.
      throw new Error(webExtExamples.toString());
    }
    return webExtExamples;
  },
};

export default mdn;<|MERGE_RESOLUTION|>--- conflicted
+++ resolved
@@ -1,10 +1,6 @@
 import got from "got";
-<<<<<<< HEAD
+import { KumaThis } from "../environment.js";
 import * as util from "./util.js";
-=======
-import { KumaThis } from "../environment";
-import * as util from "./util";
->>>>>>> 99a2cc7e
 
 // Module level caching for repeat calls to fetchWebExtExamples().
 let webExtExamples: any = null;
