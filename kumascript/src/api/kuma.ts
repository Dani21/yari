<<<<<<< HEAD
import url from "url";
import * as util from "./util.js";
=======
import url from "node:url";
import * as util from "./util";
>>>>>>> 99a2cc7e

const kuma = {
  /**
   * Expose url from node.js to templates
   */
  url,
  htmlEscape: util.htmlEscape,
};

export default kuma;<|MERGE_RESOLUTION|>--- conflicted
+++ resolved
@@ -1,10 +1,5 @@
-<<<<<<< HEAD
-import url from "url";
+import url from "node:url";
 import * as util from "./util.js";
-=======
-import url from "node:url";
-import * as util from "./util";
->>>>>>> 99a2cc7e
 
 const kuma = {
   /**
