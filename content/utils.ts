import path from "node:path";
import childProcess from "node:child_process";
<<<<<<< HEAD

=======
>>>>>>> 99a2cc7e
import LRU from "lru-cache";
import prettier from "prettier";

import { CONTENT_ROOT, CONTENT_TRANSLATED_ROOT } from "../libs/env/index.js";
import { slugToFolderUtil } from "../libs/slug-utils/index.js";

export const MEMOIZE_INVALIDATE = Symbol("force cache update");

export function getRoot(locale, throws = "") {
  const root =
    locale.toLowerCase() === "en-us" ? CONTENT_ROOT : CONTENT_TRANSLATED_ROOT;
  if (throws && !root) {
    throw new Error(throws);
  }
  return root;
}

export function buildURL(locale, slug) {
  if (!locale) throw new Error("locale falsy!");
  if (!slug) throw new Error("slug falsy!");
  return `/${locale}/docs/${slug}`;
}

function isPromise(p): p is Promise<unknown> {
  return p && Object.prototype.toString.call(p) === "[object Promise]";
}

/**
 * Memoizes the result of the given function call, mapping parameters to
 * return values. If NODE_ENV is not set to production it simply returns
 * the function itself.
 * Note: The parameter are turned into a cache key quite naively, so
 * different object key order would lead to new cache entries.
 */
export function memoize<Args>(
  fn: (...args: Args[]) => any
): (...args: (Args | typeof MEMOIZE_INVALIDATE)[]) => any {
  if (process.env.NODE_ENV !== "production") {
    return fn as (...args: (Args | typeof MEMOIZE_INVALIDATE)[]) => any;
  }

  const cache = new LRU({ max: 2000 });
  return (...args: (Args | typeof MEMOIZE_INVALIDATE)[]) => {
    let invalidate = false;
    if (args.includes(MEMOIZE_INVALIDATE)) {
      args.splice(args.indexOf(MEMOIZE_INVALIDATE), 1);
      invalidate = true;
    }
    const key = JSON.stringify(args);

    if (cache.has(key)) {
      if (invalidate) {
        cache.delete(key);
      } else {
        return cache.get(key);
      }
    }

    const value = fn(...(args as Args[]));
    if (isPromise(value)) {
      return value.then((actualValue) => {
        cache.set(key, actualValue);
        return actualValue;
      });
    }
    cache.set(key, value);
    return value;
  };
}

export function execGit(args, opts: { cwd?: string } = {}, root = null) {
  let gitRoot = root;
  if (!gitRoot) {
    gitRoot = execGit(
      ["rev-parse", "--show-toplevel"],
      opts,
      opts.cwd || CONTENT_ROOT
    );
  }
  const { status, error, stdout, stderr } = childProcess.spawnSync(
    "git",
    args,
    {
      cwd: gitRoot,
      // Default is 1MB
      // That's rarely big enough for what we're using Yari for.
      maxBuffer: 1024 * 1024 * 100, // 100MB
    }
  );
  if (error || status !== 0) {
    if (stderr) {
      console.log(args);
      console.log(`Error running git ${args}`);
      console.error(stderr);
    }
    if (error) {
      throw error;
    }
    throw new Error(
      `git command failed: ${stderr.toString() || stdout.toString()}`
    );
  }
  return stdout.toString().trim();
}

export function toPrettyJSON(value) {
  const json = JSON.stringify(value, null, 2) + "\n";
  try {
    return prettier.format(json, { parser: "json" });
  } catch (e) {
    return json;
  }
}

export function urlToFolderPath(url) {
  const [, locale, , ...slugParts] = url.split("/");
  return path.join(locale.toLowerCase(), slugToFolderUtil(slugParts.join("/")));
}

export function slugToFolder(slug) {
  return slugToFolderUtil(slug, path.sep);
}<|MERGE_RESOLUTION|>--- conflicted
+++ resolved
@@ -1,9 +1,6 @@
 import path from "node:path";
 import childProcess from "node:child_process";
-<<<<<<< HEAD
 
-=======
->>>>>>> 99a2cc7e
 import LRU from "lru-cache";
 import prettier from "prettier";
 
