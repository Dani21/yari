const fs = require("fs");
const path = require("path");
const crypto = require("crypto");
const childProcess = require("child_process");
const { performance } = require("perf_hooks");
const zlib = require("zlib");

const ms = require("ms");
const chalk = require("chalk");
const sanitizeFilename = require("sanitize-filename");
const chokidar = require("chokidar");
// XXX does this work on Windows?
const packageJson = require("../../package.json");

require("dotenv").config({ path: process.env.ENV_FILE });

const cheerio = require("./monkeypatched-cheerio");
const ProgressBar = require("./progress-bar");
const { packageBCD } = require("./resolve-bcd");
const { buildHtmlAndJsonFromDoc } = require("ssr");
const Document = require("./document");
const {
  extractDocumentSections,
  extractSidebar,
} = require("./document-extractor");
const {
  ALLOW_STALE_TITLES,
  VALID_LOCALES,
  DEFAULT_POPULARITIES_FILEPATH,
  FLAW_LEVELS,
  VALID_FLAW_CHECKS,
  DEFAULT_FLAW_LEVELS,
  DEFAULT_SITEMAP_BASE_URL,
  DEFAULT_LIVE_SAMPLES_BASE_URL,
  DEFAULT_INTERACTIVE_EXAMPLES_BASE_URL,
} = require("./constants");
const { slugToFoldername, humanFileSize, writeRedirects } = require("./utils");

const kumascript = require("kumascript");

const ALL_TITLES_JSON_FILEPATH = path.join(
  path.dirname(__dirname),
  "_all-titles.json"
);

function msLong(milliseconds) {
  return ms(milliseconds, { long: true });
}

function getCurretGitHubBaseURL() {
  return packageJson.repository;
}

// Module level global that gets set once and reused repeatedly
let _currentGitBranch = null;
function getCurrentGitBranch(fallback = "master") {
  if (!_currentGitBranch) {
    // XXX Fixme with what you'd get in the likes of TravisCI!
    if (process.env.CI_CURRENT_BRANCH) {
      _currentGitBranch = process.env.CI_CURRENT_BRANCH;
    } else {
      const spawned = childProcess.spawnSync("git", [
        "branch",
        "--show-current",
      ]);
      if (spawned.error || spawned.status) {
        console.warn(
          "\nUnable to run 'git branch' to find out name of the current branch:\n",
          spawned.error ? spawned.error : spawned.stderr.toString().trim()
        );
        // I don't think it makes sense to keep trying, so let's cache the fallback.
        _currentGitBranch = fallback;
      } else {
        _currentGitBranch = spawned.stdout.toString().trim();
      }
    }
  }
  return _currentGitBranch;
}

// XXX is this the best way??
function isTTY() {
  return !!process.stdout.columns;
}

// Turn a Map instance into a object.
// This is something you might need to do when serializing a Map
// with JSON.stringify().
function mapToObject(map) {
  const obj = Object.create(null);
  for (const [key, value] of map) {
    obj[key] = value;
  }
  return obj;
}
/** Given a array of locales, return it "cleaned up".
 * For example, they should always be lowercase and whitespace stripped.
 * and if they locale (case INsensitively) is not in VALID_LOCALES it
 * should throw an error.
 */
function cleanLocales(locales) {
  const clean = [];
  for (const locale of locales) {
    // The user *might* type locales as a comma separated strings.
    // Explode those split by ','.
    if (locale.includes(",")) {
      clean.push(...locale.split(",").map((l) => l.toLowerCase()));
    } else {
      // As a convenience, we know that every locale folder is always lowercase,
      // but it's very possible that someone specifies it in NOT lowercase.
      // E.g '--locales en-US'. So just lowercase them all.
      clean.push(locale.toLowerCase());
    }
  }
  return clean.filter((x) => {
    if (x) {
      if (!VALID_LOCALES.has(x)) {
        throw new Error(`'${x}' is not a valid locale (see VALID_LOCALES)`);
      }
    }
    return x;
  });
}

/**
 * Return a map of {flaw identifier => level} from a comma separated string.
 *
 * The input is a comma separated string that looks like this:
 *   'broken_links:ignore, macros:error, *:warn'
 *
 * Every flaw identifier and every level is checked against the known
 * values and throws an error on anything unrecognized.
 */
function checkFlawLevels(flawChecks) {
  const checks = flawChecks
    .split(",")
    .map((x) => x.trim())
    .filter((x) => x)
    .map((x) => x.split(":").map((s) => s.trim()));

  // Check that it doesn't contain more than 1 wildcard,
  // because that'd make no sense.
  const wildcards = checks.filter((tuple) => tuple[0] === "*");
  if (wildcards.length > 1) {
    throw new Error(`Can only be 1 wild card (not: ${wildcards})`);
  }

  // Put any wildcards (e.g. '*:warn') first
  checks.sort((a, b) => {
    if (a[0] === "*" && b[0] !== "*") {
      return -1;
    } else if (a[0] !== "*" && b[0] === "*") {
      return 1;
    }
    return 0;
  });

  const checked = new Map();

  // Unless specified, set 'ignore' on all of them first.
  for (const check of VALID_FLAW_CHECKS) {
    checked.set(check, FLAW_LEVELS.IGNORE);
  }

  const levelValues = Object.values(FLAW_LEVELS);

  for (const tuple of checks) {
    if (tuple.length !== 2) {
      throw new Error(`Not a tuple pair of 2 (${tuple})`);
    }
    const [identifier, level] = tuple;
    if (!levelValues.includes(level)) {
      throw new Error(`Invalid level: '${level}' (only ${levelValues})`);
    }
    if (identifier === "*") {
      for (const check of VALID_FLAW_CHECKS) {
        checked.set(check, level);
      }
    } else if (!VALID_FLAW_CHECKS.has(identifier)) {
      throw new Error(
        `Unrecognized flaw identifier: '${identifier}' (only ${[
          ...VALID_FLAW_CHECKS,
        ]})`
      );
    } else {
      checked.set(identifier, level);
    }
  }

  return checked;
}

/**
 * Return a set of resolved file paths.
 *
 * Each file must exist
 */
function checkSpecificFiles(files) {
  const set = new Set();
  for (const filepath of files) {
    if (!fs.existsSync(filepath)) {
      throw new Error(`${filepath} does not exist`);
    }
    // Just in case they weren't fully resolved paths, do that.
    // This is because when this set gets used inside the walkSources()
    // loop inside the start() method, the files that are checked for
    // membership in this set are always fully resolved.
    set.add(path.resolve(filepath));
  }
  return set;
}

/** Needs doc string */
function buildMDNUrl(locale, slug) {
  if (!locale) throw new Error("locale falsy!");
  if (!slug) throw new Error("slug falsy!");
  return `/${locale}/docs/${slug}`;
}

<<<<<<< HEAD
function extractLocale(source, folder) {
  // E.g. 'pt-br/web/foo'
  const relativeToSource = path.relative(source.filepath, folder);
  // E.g. 'pr-br'
  const localeFolderName = relativeToSource.split(path.sep)[0];
  // E.g. 'pt-BR'
  const locale = VALID_LOCALES.get(localeFolderName);
  // This checks that the extraction worked *and* that the locale found
  // really is in VALID_LOCALES *and* it ultimately returns the
  // locale as we prefer to spell it (e.g. 'pt-BR' not 'Pt-bR')
  if (!locale) {
    throw new Error(`Unable to figure out locale from ${folder}`);
  }
  return locale;
}

function getContent(source, folder, allWikiHistory, appendWikiHistory = false) {
  const rawHtmlFilepath = path.join(folder, "index.html");
  const rawContent = fs.readFileSync(rawHtmlFilepath, "utf8");
  const content = fm(rawContent);
  const metadata = content.attributes;
  const rawHtml = content.body;
  metadata.frontMatterOffset = content.bodyBegin;
  metadata.locale = extractLocale(source, folder);
  if (appendWikiHistory) {
    const slugLC = metadata.slug.toLowerCase();
    if (!allWikiHistory.size) {
      throw new Error("allWikiHistory hasn't been populated");
    }
    const localeHistory = allWikiHistory.get(metadata.locale.toLowerCase());
    if (localeHistory.has(slugLC)) {
      metadata.modified = localeHistory.get(slugLC).modified;
    }

    // const wikiHistoryPath = path.join(folder, "wikihistory.json");
    // if (fs.existsSync(wikiHistoryPath)) {
    //   const wikiMetadataRaw = fs.readFileSync(wikiHistoryPath);
    //   const wikiMetadata = JSON.parse(wikiMetadataRaw);
    //   metadata.modified = wikiMetadata.modified;
    // }
  }

  return { metadata, rawHtml, rawContent, rawHtmlFilepath };
}

=======
>>>>>>> abe695ef
/** Throw an error if the slug is insane.
 * This helps breaking the build if someone has put in faulty data into
 * the content (metadata file).
 * If all is well, do nothing. Nothing is expected to return.
 */
function validateSlug(slug) {
  if (!slug) {
    throw new Error("slug is empty");
  }
  if (slug.startsWith("/")) {
    throw new Error(`Slug '${slug}' starts with a /`);
  }
  if (slug.endsWith("/")) {
    throw new Error(`Slug '${slug}' ends with a /`);
  }
  if (slug.includes("//")) {
    throw new Error(`Slug '${slug}' contains a double /`);
  }
}

function repairUri(uri) {
  // Returns a lowercase URI with common irregularities repaired.
  uri = uri.trim().toLowerCase();
  if (!uri.startsWith("/")) {
    // Ensure the URI starts with a "/".
    uri = "/" + uri;
  }
  // Remove redundant forward slashes, like "//".
  uri = uri.replace(/\/{2,}/g, "/");
  // Ensure the URI starts with a valid locale.
  const maybeLocale = uri.split("/")[1];
  if (!VALID_LOCALES.has(maybeLocale)) {
    if (maybeLocale === "en") {
      // Converts URI's like "/en/..." to "/en-us/...".
      uri = uri.replace(`/${maybeLocale}`, "/en-us");
    } else {
      // Converts URI's like "/web/..." to "/en-us/web/...", or
      // URI's like "/docs/..." to "/en-us/docs/...".
      uri = "/en-us" + uri;
    }
  }
  // Ensure the locale is followed by "/docs".
  const [locale, maybeDocs] = uri.split("/").slice(1, 3);
  if (maybeDocs !== "docs") {
    // Converts URI's like "/en-us/web/..." to "/en-us/docs/web/...".
    uri = uri.replace(`/${locale}`, `/${locale}/docs`);
  }
  return uri;
}

async function runBuild(sources, options, logger) {
  try {
    const builder = new Builder(sources, options, logger);

    if (options.listLocales) {
      return builder.listLocales();
    } else if (options.ensureTitles) {
      builder.initSelfHash();
      return builder.ensureAllTitles();
    } else {
      builder.initSelfHash();
      builder.ensureAllTitles();
      builder.ensureAllRedirects();
      builder.prepareRoots();
      if (!options.watch) {
        return builder.start();
      }
      if (options.watch || options.buildAndWatch) {
        builder.watch();
      }
    }
  } catch (err) {
    console.error(err);
    throw err;
  }
}

// Enums for return values
const processing = Object.freeze({
  ALREADY: "already",
  PROCESSED: "processed",
  EMPTY: "empty",
  EXCLUDED: "excluded",
});

class Builder {
  constructor(sources, options, logger) {
    this.sources = sources;
    this.destination = options.destination;
    this.options = options;
    this.logger = logger;
    this.selfHash = null;
    this.allTitles = new Map();
    this.allWikiHistory = new Map();
    this.allRedirects = new Map();
    this.flawsByType = new Map();

    // Turn the optional list of files into a set because sets are much faster
    // to check for membership than arrays.
    // This function also validates that every file exists on disk.
    this.specificFiles = checkSpecificFiles(options.files || []);

    this.options.locales = cleanLocales(this.options.locales || []);
    this.options.notLocales = cleanLocales(this.options.notLocales || []);
    this.options.popularitiesfile =
      this.options.popularitiesfile || DEFAULT_POPULARITIES_FILEPATH;

    this.options.flawLevels = checkFlawLevels(
      this.options.flawLevels || DEFAULT_FLAW_LEVELS
    );
    this.options.allowStaleTitles =
      this.options.allowStaleTitles || ALLOW_STALE_TITLES;
    this.options.sitemapBaseUrl =
      this.options.sitemapBaseUrl || DEFAULT_SITEMAP_BASE_URL;
    this.options.liveSamplesBaseUrl =
      this.options.liveSamplesBaseUrl || DEFAULT_LIVE_SAMPLES_BASE_URL;
    this.options.interactiveExamplesBaseUrl =
      this.options.interactiveExamplesBaseUrl ||
      DEFAULT_INTERACTIVE_EXAMPLES_BASE_URL;

    this.macroRenderer = new kumascript.Renderer({
      uriTransform: this.cleanUri.bind(this),
      liveSamplesBaseUrl: this.options.liveSamplesBaseUrl,
      interactiveExamplesBaseUrl: this.options.interactiveExamplesBaseUrl,
    });

    this.progressBar = !options.noProgressbar
      ? new ProgressBar({
          includeMemory: true,
        })
      : null;
  }

  initProgressbar(total) {
    this.progressBar && this.progressBar.init(total);
  }

  tickProgressbar(incr) {
    this.progressBar && this.progressBar.update(incr);
  }

  printProcessing(result, fileWritten) {
    !this.progressBar && this.logger.info(`${result}: ${fileWritten}`);
  }

  cleanUri(uri) {
    // Attempts to both repair the incoming URI, as well as transform it
    // into a URI that represents an existing document within allTitles.
    // (i.e., it may not exist because it has been redirected, so in that
    // case let's use its final destination instead). Returns a lowercase
    // URI.
    const repairedUri = repairUri(uri);
    return this.allRedirects.get(repairedUri) || repairedUri;
  }

  // Just print what could be found and exit
  listLocales() {
    for (const source of this.sources.entries()) {
      console.log(`\n${chalk.bold("Source:")} ${chalk.white(source.filepath)}`);
      const counts = this.countLocaleFolders(source);
      const sumCounts = Array.from(counts.values()).reduce((a, b) => a + b, 0);
      Array.from(counts)
        .sort((a, b) => b[1] - a[1])
        .forEach(([locale, count], i) => {
          const percent = sumCounts ? (100 * count) / sumCounts : 0;
          console.log(
            `${chalk.green(locale.padEnd(6))}${count
              .toLocaleString()
              .padStart(10)} ${chalk.grey(
              percent.toFixed(percent > 10 ? 1 : 2) + "%"
            )}`
          );
          if (i === counts.size - 1) {
            // Last one
            console.log(
              `${chalk.green(
                "TOTAL".padEnd(6)
              )}${sumCounts.toLocaleString().padStart(10)} ${chalk.grey(
                " 100%"
              )}`
            );
          }
        });
    }
  }

  *walkSources({ allLocales = false } = {}) {
    for (const source of this.sources.entries()) {
      for (const localeFolder of this.getLocaleRootFolders(source, {
        allLocales,
      })) {
        for (const [folder, files] of walker(localeFolder)) {
          yield { source, localeFolder, folder, files };
        }
      }
    }
  }

  getSource(folder) {
    if (!fs.existsSync(folder)) {
      throw new Error(`${folder} does not exist`);
    }
    if (!fs.statSync(folder).isDirectory()) {
      throw new Error(`${folder} is not a directory`);
    }
    const source = this.sources.entries().find((source) => {
      return folder.startsWith(source.filepath);
    });
    if (!source) {
      throw new Error(`Unable to find the source based on ${folder}`);
    }
    return source;
  }

  /**
   * Recursive method that renders the macros within the document
   * represented by this raw HTML and metadata, but only after first
   * rendering all of this document's prerequisites, taking into
   * account that the prerequisites may have prerequisites and so on.
   */
  async renderMacros(source, rawHtml, metadata, { cacheResult = false } = {}) {
    const prerequisites = kumascript.getPrerequisites(rawHtml);
    const mdn_url = buildMDNUrl(metadata.locale, metadata.slug);
    const uri = mdn_url.toLowerCase();

    // First, render all of the prerequisites of this document.
    let allPrerequisiteFlaws = [];
    for (const preUri of prerequisites) {
      const preCleanUri = this.cleanUri(preUri);
      if (!this.allTitles.has(preCleanUri)) {
        allPrerequisiteFlaws.push(
          new Error(
            `${uri} has the prerequisite ${preCleanUri}, which does not exist`
          )
        );
        continue;
      }
      const titleData = this.allTitles.get(preCleanUri);
      const folder = titleData.file;
      if (titleData.source !== source.filepath) {
        allPrerequisiteFlaws.push(
          new Error(
            `${uri} has the prerequisite ${preCleanUri}, which is from a different source`
          )
        );
        continue;
      }
<<<<<<< HEAD
      const content = getContent(source, folder, this.allWikiHistory);
      const { metadata, rawHtml, rawHtmlFilepath } = content;
=======
      const { metadata, rawHtml, fileInfo } = Document.read(
        source.filepath,
        folder,
        false
      );
>>>>>>> abe695ef
      // When rendering prerequisites, we're only interested in
      // caching the results for later use. We don't care about
      // the results returned.
      const preResult = await this.renderMacros(source, rawHtml, metadata, {
        cacheResult: true,
      });
      const preFlaws = preResult[1];
      // Flatten the flaws from this other document into the current flaws,
      // and set the filepath for flaws that haven't already been set at
      // a different level of recursion.
      for (const flaw of preFlaws) {
        if (!flaw.filepath) {
          flaw.filepath = fileInfo.path;
        }
        allPrerequisiteFlaws.push(flaw);
      }
    }

    // Now that all of the prerequisites have been rendered, we can render
    // this document and return the result.

    const [renderedHtml, flaws] = await this.macroRenderer.render(
      rawHtml,
      {
        path: mdn_url,
        url: `${this.options.sitemapBaseUrl}${mdn_url}`,
        locale: metadata.locale,
        slug: metadata.slug,
        title: metadata.title,
        tags: metadata.tags || [],
        selective_mode: false,
      },
      cacheResult
    );

    // Add the flaws from rendering the macros within all of the prerequisite
    // documents to the flaws from rendering the macros within this document.
    for (const flaw of allPrerequisiteFlaws) {
      flaws.push(flaw);
    }

    return [renderedHtml, flaws];
  }

  async start({ specificFolders = null } = {}) {
    const self = this;

    // Clear any cached results.
    this.macroRenderer.clearCache();

    if (specificFolders) {
      // Check that they all exist and are folders
      let source;
      let processed;
      const allProcessed = [];

      for (const folder of specificFolders) {
        source = self.getSource(folder);
        try {
          processed = await self.processFolder(source, folder);
        } catch (err) {
          self.logger.error(chalk.red(`Error while processing: ${folder}`));
          console.error(err);
          throw err;
        }
        allProcessed.push(processed);
      }

      return allProcessed;
    }

    this.describeActiveSources();
    this.describeActiveFilters();
    this.describeActiveFlawLevels();

    // To be able to make a progress bar we need to first count what we're
    // going to need to do.
    if (self.progressBar) {
      const countTodo = self.sources
        .entries()
        .map((source) => self.countLocaleFolders(source))
        .map((m) => Array.from(m.values()).reduce((a, b) => a + b, 0))
        .reduce((a, b) => a + b);
      if (!countTodo) {
        this.logger.warn(
          chalk.red("No folders found to process. Did you filter too much?")
        );
        return;
      }
      self.initProgressbar(countTodo);
    }

    let maxHeapMemory = 0;
    let total = 0;
    let processed;

    // Record of counts of all results
    const counts = {};
    Object.values(processing).forEach((key) => {
      counts[key] = 0;
    });

    // Record of flaw counts recorded
    const flawCounts = Object.fromEntries(
      [...VALID_FLAW_CHECKS].map((key) => [key, 0])
    );

    const reportProcessed = (processed) => {
      const { result, file, doc } = processed;
      this.printProcessing(result, file);
      counts[result]++;
      if (doc && doc.flaws) {
        Object.entries(doc.flaws).forEach(([key, value]) => {
          flawCounts[key] += value.length;
        });
      }
      this.tickProgressbar(++total);
      const heapUsed = process.memoryUsage().heapUsed;
      if (heapUsed > maxHeapMemory) {
        maxHeapMemory = heapUsed;
      }
    };

    // Start the real processing
    const t0 = new Date();

    for (const { source, localeFolder, folder, files } of self.walkSources()) {
      if (this.specificFiles.size) {
        if (
          !files
            .map((f) => path.join(folder, f))
            .some((f) => this.specificFiles.has(f))
        ) {
          counts[processing.EXCLUDED]++;
          continue;
        }
      } else if (self.excludeFolder(source, folder, localeFolder, files)) {
        // If the folder was a Stumptown folder, what we're
        // actually excluding is all the .json files in the folder.
        if (source.isStumptown) {
          counts[processing.EXCLUDED] += files.filter((n) =>
            n.endsWith(".json")
          ).length;
        } else {
          counts[processing.EXCLUDED]++;
        }
        continue;
      }

      if (source.isStumptown) {
        // In the case of stumptown, one folder will have multiple
        // files with each representing a document.
        for (const filename of files.filter((n) => n.endsWith(".json"))) {
          const filepath = path.join(folder, filename);
          try {
            processed = self.processStumptownFile(source, filepath);
          } catch (err) {
            self.logger.error(chalk.red(`Error while processing: ${filepath}`));
            self.logger.error(err);
            throw err;
          }
          reportProcessed(processed);
        }
      } else {
        try {
          processed = await self.processFolder(source, folder);
        } catch (err) {
          self.logger.error(chalk.red(`Error while processing: ${folder}`));
          console.error(err);
          throw err;
        }
        reportProcessed(processed);
      }
    }

    const t1 = new Date();
    self.dumpAllURLs();
    self.summarizeResults(counts, flawCounts, t1 - t0, maxHeapMemory);
  }

  ensureAllTitles() {
    if (!this.selfHash) {
      throw new Error("this.selfHash hasn't been set yet");
    }

    this.ensureAllWikiHistory();

    if (
      this.allTitles.size &&
      this.allTitles.get("_hash") === this.selfHash &&
      !this.options.regenerateAllTitles
    ) {
      // No reason to proceed, the titles have already been loaded into memory.
      return;
    }

    // First walk all the content and pick up all the titles.
    // Note, no matter what locales you have picked in the filtering,
    // *always* include 'en-US' because with that, it becomes possible
    // to reference back to the English version for any locale.
    // But first, see if we can use the title from the last build.
    if (
      fs.existsSync(ALL_TITLES_JSON_FILEPATH) &&
      !this.options.regenerateAllTitles
    ) {
      this.allTitles = new Map(
        Object.entries(
          JSON.parse(fs.readFileSync(ALL_TITLES_JSON_FILEPATH, "utf8"))
        ).map(([key, value]) => [key.toLowerCase(), value])
      );
      // We got it from disk, but is it out-of-date?
      const outOfDate = this.allTitles.get("_hash") !== this.selfHash;
      if (outOfDate && !this.options.allowStaleTitles) {
        this.logger.info(
          chalk.yellow(
            `${ALL_TITLES_JSON_FILEPATH} existed but is out-of-date.`
          )
        );
      } else {
        if (outOfDate) {
          this.logger.info(
            chalk.yellow(
              `Warning! ${ALL_TITLES_JSON_FILEPATH} exists but is out-of-date. ` +
                "To reset run `yarn clean`."
            )
          );
        }
        // This means we DON'T need to re-generate all titles, so
        // let's set the context for the Kumascript renderer.
        this.macroRenderer.use(this.allTitles);
        return;
      }
    }

    // If we're going to generate all titles, we need all popularities.
    const allPopularities = this._getAllPopularities();

    // You're here and it means we're going to fill up the this.allTitles map.
    // Just to be absolutely clear that there's nothing in there already
    // let's make sure it's cleared:
    this.allTitles.clear();

    // This helps us exclusively to know about the validitity of the
    // _all-titles.json file which is our disk-based caching strategy.
    // It's very possible that the "self hash" has changed because of some
    // change that has no effect on the map of all titles and their data.
    // But it's better to be safe rather than sorry. After all, the
    // _all-titles.json file is purely for local development when you
    // stop and start the builder.
    this.allTitles.set("_hash", this.selfHash);

    this.logger.info("Building a list of ALL titles and URIs...");
    let t0 = new Date();
    for (const { source, folder, files } of this.walkSources({
      allLocales: true,
    })) {
      if (source.isStumptown) {
        for (const filename of files.filter((n) => n.endsWith(".json"))) {
          const filepath = path.join(folder, filename);
          this.processStumptownFileTitle(source, filepath, allPopularities);
        }
      } else if (files.includes("index.html")) {
        this.processFolderTitle(source, folder, allPopularities);
      }
    }

    // Only after *all* titles have been processed can we iterate over the
    // mapping and figure out all translations.
    // What this does is that it sets `.translations=[{slug, locale}, ...]`
    // on every title that is the "translation_of". Practically, that means
    // that every 'en-US' document that has been translated, will have a list
    // of other locales and slugs.
    let countBrokenTranslationOfDocuments = 0;
    for (const [key, data] of this.allTitles) {
      if (key === "_hash") continue;
      if (!data.translation_of) continue;

      const parentUrlLC = buildMDNUrl(
        "en-US",
        data.translation_of
      ).toLowerCase();
      const parentData = this.allTitles.get(parentUrlLC);

      // TODO: Our dumper is not perfect yet. We still get bad
      // 'translation_of' references.
      // I.e. a localized document's metadata says its
      // 'translation_of' is 'Web/Foo/Bar' but there is actually no en-US
      // document by that slug!
      // We're working on it in the dumper and this problem is known also
      // in the 'ensureAllTitles()' method which at least debug logs the
      // bad ones and warn logs about a total count of bad documents.
      // Once the dumper has matured, we'll remove this defensive style and
      // throw an error here. That'll be a form of validation-by-building
      // which can really help our CI trap content edit PRs that sets
      // or gets these references wrong.

      if (parentData) {
        if (!("translations" in parentData)) {
          parentData.translations = [];
        }
        parentData.translations.push({
          locale: data.locale,
          slug: data.slug,
        });
      } else {
        countBrokenTranslationOfDocuments++;
        this.logger.debug(
          `${data.locale}/${data.slug} (${data.file}) refers to a ` +
            "en-US translation_of that doesn't exist."
        );
      }
    }
    if (countBrokenTranslationOfDocuments) {
      this.logger.warn(
        chalk.yellow(
          `${countBrokenTranslationOfDocuments.toLocaleString()} documents ` +
            "have a 'translation_of' that can actually not be found."
        )
      );
    }

    // Set the context for the Kumascript renderer.
    this.macroRenderer.use(this.allTitles);

    this.dumpAllTitles();
    let t1 = new Date();
    this.logger.info(
      chalk.green(`Building list of all titles took ${msLong(t1 - t0)}`)
    );
  }

  dumpAllTitles() {
    fs.writeFileSync(
      ALL_TITLES_JSON_FILEPATH,
      JSON.stringify(mapToObject(this.allTitles), null, 2)
    );
  }

  ensureAllRedirects() {
    if (this.allRedirects.size) {
      // No reason to proceed, the redirects have already been loaded into memory.
      return;
    }

    this.logger.info("Building a map of ALL redirects...");
    let t0 = new Date();

    // Walk all the locale folders and gather all of the redirects.
    for (const source of this.sources.entries()) {
      for (const localeFolder of this.getLocaleRootFolders(source, {
        allLocales: true,
      })) {
        const filepath = path.join(localeFolder, "_redirects.txt");
        if (fs.existsSync(filepath)) {
          const rawRedirects = fs.readFileSync(filepath, "utf8");
          for (const line of rawRedirects.split(/[\r\n]+/)) {
            const trimmedLineLC = line.trim().toLowerCase();
            if (trimmedLineLC && !trimmedLineLC.startsWith("#")) {
              const [fromUri, toUri] = trimmedLineLC
                .split(/\s+/)
                .map((uri) => repairUri(uri));
              this.allRedirects.set(fromUri, toUri);
            }
          }
        }
      }
    }

    let t1 = new Date();
    this.logger.info(
      chalk.green(`Building map of all redirects took ${msLong(t1 - t0)}`)
    );
  }

  ensureAllWikiHistory() {
    if (this.allWikiHistory.size) {
      // No reason to proceed, the wikihistory have already been loaded
      // into memory.
      return;
    }

    let t0 = new Date();
    // Walk all the locale folders and gather all of the redirects.
    for (const source of this.sources.entries()) {
      for (const localeFolder of this.getLocaleRootFolders(source, {
        allLocales: true,
      })) {
        const locale = path.basename(localeFolder).toLowerCase();
        const map = new Map();
        const filepath = path.join(localeFolder, "_wikihistory.json.gz");
        if (fs.existsSync(filepath)) {
          const all = JSON.parse(zlib.gunzipSync(fs.readFileSync(filepath)));
          for (const [slug, data] of Object.entries(all)) {
            map.set(slug.toLowerCase(), data);
          }
          this.allWikiHistory.set(locale, map);
        }
      }
    }

    let t1 = new Date();
    this.logger.info(
      chalk.green(
        `Building map of all wiki history took ${ppMilliseconds(t1 - t0)}`
      )
    );
  }

  async watch() {
    const onChange = async (filepath, source) => {
      const folder = path.dirname(filepath);
      this.logger.info(`${chalk.bold("change")} in ${folder}`);
      const t0 = performance.now();
      // Clear any cached results.
      this.macroRenderer.clearCache();
      const { result, file, doc } = await this.processFolder(source, folder);
      const t1 = performance.now();

      const tookStr = msLong(t1 - t0);
      console.log(
        `${
          result === processing.PROCESSED
            ? chalk.green(result)
            : chalk.yellow(result)
        }: ${chalk.white(file)} ${chalk.grey(tookStr)}`
      );
      if (result === processing.PROCESSED) {
        doc.modified = new Date().toISOString();
        this.options.onFileChange &&
          this.options.onFileChange(filepath, doc, source.filepath);

        const titleData = this.allTitles.get(doc.mdn_url.toLowerCase());
        for (const [key, value] of Object.entries(titleData)) {
          if (key in doc) {
            if (key !== "source" && value !== doc[key]) {
              titleData[key] = doc[key];
            }
          }
        }
        this.dumpAllTitles();
      }
    };

    this.watchers = this.sources
      .entries()
      .filter((source) => source.watch)
      .map((source) => {
        const watchdir = path.resolve(source.filepath);

        console.log(chalk.yellow(`Setting up file watcher on ${watchdir}...`));
        const startTime = new Date().getTime();
        const watcher = chokidar.watch(path.join(watchdir, "**/*.html"), {
          // Otherwise the 'add' event is triggered for existing files.
          ignoreInitial: true,
        });
        watcher.on("change", (path) => {
          onChange(path, source);
        });
        watcher.on("add", (path) => {
          onChange(path, source);
        });
        watcher.on("ready", () => {
          const ageSinceStart = new Date().getTime() - startTime;
          const watchedPaths = watcher.getWatched();
          const folders = Object.values(watchedPaths);
          const count = folders
            .map((list) => list.length)
            .reduce((a, b) => a + b, 0);
          console.log(
            chalk.yellow(
              `File watcher set up for ${watchdir}. ` +
                `Watching over ${count.toLocaleString()} files in ${folders.length.toLocaleString()} folders. ` +
                `Took ${msLong(ageSinceStart)} to get ready.`
            )
          );
          if (isTTY()) {
            console.log("Hit Ctrl-C to quit the watcher when ready.");
          }
        });

        return watcher;
      });
  }

  describeActiveSources() {
    const sourcesHuman = this.sources.entries().map((s, i) => {
      let out = `${i + 1}. ${s.filepath}`;
      if (s.isStumptown) {
        out += `\t(stumptown)`;
      } else if (s.htmlAlreadyRendered) {
        out += `\t(html already rendered)`;
      }
      return out;
    });
    console.log(
      chalk.yellow(`Current sources...\n\t${sourcesHuman.join("\n\t")}\n`)
    );
  }

  describeActiveFilters() {
    const filtersHuman = [];
    if (this.options.locales.length) {
      filtersHuman.push(`Locales: ${JSON.stringify(this.options.locales)}`);
    } else if (this.options.notLocales.length) {
      filtersHuman.push(
        `Not locales: ${JSON.stringify(this.options.notLocales)}`
      );
    }
    if (this.options.foldersearch.length) {
      filtersHuman.push(
        `Folders: ${JSON.stringify(this.options.foldersearch)}`
      );
    }
    if (filtersHuman.length) {
      console.log(
        chalk.yellow(`Current filters...\n\t${filtersHuman.join("\n\t")}\n`)
      );
    }
  }

  describeActiveFlawLevels() {
    const keys = [...this.options.flawLevels.keys()];
    keys.sort();
    const longestKey = Math.max(...keys.map((k) => k.length));
    const levels = keys.map(
      (k) => `${k.padEnd(longestKey + 1)} ${this.options.flawLevels.get(k)}`
    );
    console.log(
      chalk.yellow(`Current flaw levels...\n\t${levels.join("\n\t")}\n`)
    );
  }

  prepareRoots() {
    for (const source of this.sources.entries()) {
      for (const localeFolder of this.getLocaleRootFolders(source)) {
        this.prepareRoot(path.basename(localeFolder));
      }
    }
  }

  initSelfHash() {
    const contentRoot = path.resolve(__dirname, "..");
    const ssrRoot = path.resolve(__dirname, "..", "..", "ssr");
    this.selfHash = makeHash([
      // This'll be different when new packages are changed like
      // `mdn-browser-compat-data` but we *could* be more explicit but
      // this'll be on the safe side.
      path.join(contentRoot, "package.json"),
      // This is broad but let's make it depend on every .js file
      // in this file's folder
      ...simpleGlob(contentRoot, ".js"),
      ...simpleGlob(path.join(contentRoot, "scripts"), ".js"),
      // Also factor in the ssr builder's package.json
      path.join(ssrRoot, "package.json"),
      // and it's .js files
      ...simpleGlob(ssrRoot, ".js"),
    ]);
  }

  prepareRoot(locale) {
    if (!this.options.destination) {
      throw new Error("options.destination not set");
    }
    const folderpath = path.join(
      this.options.destination,
      locale.toLowerCase()
    );
    if (this.options.startClean) {
      // Experimental new feature
      // https://nodejs.org/api/fs.html#fs_fs_rmdirsync_path_options
      fs.rmdirSync(folderpath, { recursive: true });
    }
    fs.mkdirSync(folderpath, { recursive: true });
  }

  _getAllPopularities() {
    const { popularitiesfile } = this.options;
    if (popularitiesfile) {
      const allPopularities = JSON.parse(
        fs.readFileSync(popularitiesfile, "utf8")
      );
      this.logger.info(
        chalk.magenta(
          `Parsed ${Object.keys(
            allPopularities
          ).length.toLocaleString()} popularities.`
        )
      );
      return allPopularities;
    }
    // If the popularitiesfile isn't available you simply get
    // no popularity numbers set on any of the documents.
    return {};
  }

  summarizeResults(counts, flawCounts, took, maxHeapMemory) {
    console.log(chalk.green("\nSummary of build:"));
    const totalProcessed = counts[processing.PROCESSED];
    // const totalDocuments = Object.values(counts).reduce((a, b) => a + b);
    const rate = (1000 * totalProcessed) / took; // per second
    console.log(
      chalk.yellow(
        `Processed ${totalProcessed.toLocaleString()} in ${msLong(
          took
        )} (roughly ${rate.toFixed(1)} docs/sec)`
      )
    );
    const longestKey = Math.max(...Object.keys(counts).map((k) => k.length));
    Object.keys(counts)
      .sort()
      .forEach((key) => {
        const count = counts[key];
        console.log(`${key.padEnd(longestKey + 1)} ${count.toLocaleString()}`);
      });

    // Report on the max. heap memory that was reached.
    console.log(
      chalk.yellow(`Max. heap memory reached: ${humanFileSize(maxHeapMemory)}`)
    );

    const flawCountsTotal = Object.values(flawCounts).reduce(
      (a, b) => a + b,
      0
    );
    console.log(
      chalk.yellow(
        `${flawCountsTotal.toLocaleString()} flaws detected ` +
          `(from ${totalProcessed.toLocaleString()} documents processed).`
      )
    );
    const flawKeys = Object.keys(flawCounts);

    const longestFlawKey = Math.max(...flawKeys.map((k) => k.length));
    flawKeys.sort().forEach((key) => {
      const count = flawCounts[key];
      console.log(
        `${key.padEnd(longestFlawKey + 1)} ${count.toLocaleString()}`
      );
    });
  }

  /** `this.allTitles` is a map of mdn_url (lowercase) => object that
   * contains useful data for the SSR work. This function dumps just
   * the necessary data of that, per locale, to the final destination.
   */
  dumpAllURLs() {
    const t0 = new Date();
    // First regroup ALL URLs into buckets per locale.
    const byLocale = {};
    const mostModified = {};
    for (const [key, data] of this.allTitles) {
      // That one special key. Ignore it in this context.
      if (key === "_hash") {
        continue;
      }
      const uri = data.mdn_url;
      const { locale, modified } = data;
      // Lowercase because the 'this.options.locales' and
      // 'this.options.notLocales' are always in lowercase but the locale
      // as part of the allTitles values is not.
      const localeLower = locale.toLowerCase();
      if (
        this.options.notLocales.length &&
        this.options.notLocales.includes(localeLower)
      ) {
        continue;
      }
      if (
        this.options.locales.length &&
        !this.options.locales.includes(localeLower)
      ) {
        continue;
      }

      if (!(locale in byLocale)) {
        byLocale[locale] = {};
        mostModified[locale] = modified;
      }
      byLocale[locale][uri] = data;
      if (data.modified > mostModified[locale]) {
        mostModified[locale] = modified;
      }
    }

    const { sitemapBaseUrl } = this.options;
    const allSitemapsBuilt = [];
    const allTitlesBuilt = [];
    Object.entries(byLocale).forEach(([locale, data]) => {
      if (!this.options.noSitemaps) {
        // For every locale, build a
        // `$DESTINATION/sitemaps/$LOCALE/sitemap_other.xml` and
        // `$DESTINATION/sitemaps/$LOCALE/sitemap.xml`

        const sitemapXml = makeSitemapXML(
          Object.entries(data)
            .filter(([uri, documentData]) => {
              // We're looping over all the keys in this.allTitles but
              // nestled into it is also some custom keys that need
              // to be ignored.
              return !documentData.excludeInSitemaps && uri !== "_hash";
            })
            .map(([uri, documentData]) => {
              if (!documentData.modified) {
                // This is temporarily commented out because we don't yet
                // have a solution to get the "last_modified" from the
                // git logs. Until we have that, this breaks.
                // See https://github.com/mdn/yari/issues/706
                // throw new Error("No .modified in documentData");
                return {
                  loc: sitemapBaseUrl + uri,
                };
              }
              return {
                loc: sitemapBaseUrl + uri,
                lastmod: documentData.modified.split("T")[0],
              };
            })
        );
        const sitemapsDir = path.join(
          this.destination,
          "sitemaps",
          locale.toLowerCase()
        );
        fs.mkdirSync(sitemapsDir, { recursive: true });
        const sitemapFilepath = path.join(sitemapsDir, "sitemap.xml");
        fs.writeFileSync(sitemapFilepath, sitemapXml);
        allSitemapsBuilt.push(locale);
        this.logger.debug(`Wrote: ${sitemapFilepath}`);
      }

      // Dump a `titles.json` into each locale folder
      const titles = {};
      Object.entries(data)
        .filter(([uri, documentData]) => {
          return !documentData.excludeInTitlesJson && uri !== "_hash";
        })
        .forEach(([uri, documentData]) => {
          // This is the data that gets put into each 'titles.json` file which
          // gets XHR downloaded by the React autocomplete search widget.
          // So, it's important to only inject the absolutely minimum because
          // network bytes matter.
          titles[uri] = {
            title: documentData.title,
            popularity: documentData.popularity,
          };
        });

      const localeFolder = path.join(this.destination, locale.toLowerCase());
      fs.mkdirSync(localeFolder, { recursive: true });
      const titlesFilepath = path.join(localeFolder, "titles.json");
      fs.writeFileSync(titlesFilepath, JSON.stringify({ titles }, null, 2));
      allTitlesBuilt.push(titlesFilepath);
    });
    this.logger.info(
      chalk.green(`${allTitlesBuilt.length} titles.json files created`)
    );

    // Need to make the generic /sitemap.xml for all sitemaps
    if (!this.options.noSitemaps) {
      const allSitemapXml = makeSitemapXML(
        allSitemapsBuilt.map((locale) => {
          return {
            loc: sitemapBaseUrl + `/sitemaps/${locale}/sitemap.xml`,
            lastmod: mostModified[locale],
          };
        })
      );
      const allSitemapFilepath = path.join(this.destination, "sitemap.xml");
      fs.writeFileSync(allSitemapFilepath, allSitemapXml);
      this.logger.debug(`Wrote ${allSitemapFilepath}`);
    }

    const t1 = new Date();
    console.log(
      chalk.yellow(
        `Dumping all URLs to sitemaps and titles.json took ${msLong(t1 - t0)}`
      )
    );
  }

  /** Return true if for any reason this folder should not be processed */
  excludeFolder(source, folder, localeFolder, files) {
    if (this.options.foldersearch.length) {
      // The slice makes it so that `foldername` never starts with a '/'
      // (or '\' on Windows).
      const foldername = folder.replace(localeFolder, "").slice(1);
      if (
        !this.options.foldersearch.some((search) => {
          // The folder search can contain special characters.
          // For example `^web` means `.startswith('web')`.
          // For example `foo/bar/media$` means `.endswith('foo/bar/media$')`.
          // anything else is plainly looking if the string is in the folder name.
          if (search.startsWith("^")) {
            return foldername.startsWith(search.slice(1));
          }
          return foldername.includes(search);
        })
      ) {
        return true;
      }
    }
    if (source.isStumptown) {
      return !files.some((filepath) => filepath.endsWith(".json"));
    } else {
      return !files.includes("index.html");
    }
  }

  /**
   * Return an array of full paths for the locale folders.
   * The 'allLocales' parameter means it overrides the
   * 'options.locales` or `options.notLocales` values.
   */
  *getLocaleRootFolders(source, { allLocales = false } = {}) {
    if (!source || !source.filepath) {
      throw new Error("Invalid source");
    }
    const { locales, notLocales } = this.options;
    const files = fs.readdirSync(source.filepath);
    for (const name of files) {
      const filepath = path.join(source.filepath, name);
      const isDirectory = fs.statSync(filepath).isDirectory();
      if (
        isDirectory &&
        (allLocales ||
          ((!locales.length || locales.includes(name)) &&
            (!notLocales || !notLocales.includes(name))))
      ) {
        yield filepath;
      }
    }
  }

  // For a given source, return a mapping of locale-> docs to build.
  // E.g. {'en-us': 123, fr: 9}
  countLocaleFolders(source) {
    let locales = new Map();
    for (const localeFolder of this.getLocaleRootFolders(source)) {
      const locale = path.basename(localeFolder);
      for (const [folder, files] of walker(localeFolder)) {
        if (this.excludeFolder(source, folder, localeFolder, files)) {
          continue;
        }
        if (source.isStumptown) {
          // In stumptown, you'll have multiple .json files per folder.
          // For example `en-us/html/reference/elements/abbr.json` and
          // `en-us/html/reference/elements/video.json` etc.
          locales.set(
            locale,
            (locales.get(locale) || 0) +
              files.filter((x) => x.endsWith(".json")).length
          );
        } else {
          locales.set(locale, (locales.get(locale) || 0) + 1);
        }
      }
    }
    return locales;
  }

  excludeSlug(url) {
    // XXX would it be faster to compute a regex in the constructor
    // and use it repeatedly here instead?
    const urlLC = url.toLowerCase();
    if (this.options.slugsearch.length) {
      return !this.options.slugsearch.some((search) => urlLC.includes(search));
    }
    return false;
  }

  /**
   * Recursive method that renders the macros within the document
   * represented by this source, URI, metadata and raw HTML, as
   * well as builds any live samples within this document or within
   * other documents referenced by this document.
   */
  async renderMacrosAndBuildLiveSamples(
    source,
    uri,
    metadata,
    rawHtml,
    destinationDir,
    { cacheResult = false, selectedSampleIDs = null } = {}
  ) {
    // First, render the macros to get the rendered HTML.
    const [renderedHtml, flaws] = await this.renderMacros(
      source,
      rawHtml,
      metadata,
      {
        cacheResult,
      }
    );

    // Next, let's find any samples that we need to build, and note
    // that one or more or even all might be within other documents.
    let ownSampleIds;
    let otherSampleIds = null;
    const liveSamplesDir = path.join(destinationDir, "_samples_");
    if (selectedSampleIDs) {
      ownSampleIds = selectedSampleIDs;
    } else {
      [ownSampleIds, otherSampleIds] = kumascript.getLiveSampleIDs(
        metadata.slug,
        rawHtml
      );
    }

    // Next, let's build the live sample pages from the current document, if any.
    if (ownSampleIds) {
      // First, remove any live samples that no longer exist.
      if (fs.existsSync(liveSamplesDir)) {
        // Build a set of sampleID's from the list of sampleID objects.
        const ownSampleIDSet = new Set(
          ownSampleIds.map((x) => x.sampleID.toLowerCase())
        );
        for (const de of fs.readdirSync(liveSamplesDir, {
          withFileTypes: true,
        })) {
          // All directories under the main live-samples directory for this
          // document are specific live samples. If one exists that is not
          // contained in the current set of live samples, remove it.
          if (de.isDirectory() && !ownSampleIDSet.has(de.name)) {
            fs.rmdirSync(path.join(liveSamplesDir, de.name), {
              recursive: true,
            });
          }
        }
      }
      // Now, we'll either update or create new live sample pages.
      let liveSamplePageHtml;
      for (const sampleIDWithContext of ownSampleIds) {
        try {
          liveSamplePageHtml = kumascript.buildLiveSamplePage(
            uri,
            metadata.title,
            renderedHtml,
            sampleIDWithContext
          );
        } catch (e) {
          if (e instanceof kumascript.LiveSampleError) {
            flaws.push(e);
            continue;
          } else {
            throw e;
          }
        }
        const liveSampleDir = path.join(
          liveSamplesDir,
          sampleIDWithContext.sampleID.toLowerCase()
        );
        const liveSamplePath = path.join(liveSampleDir, "index.html");
        if (!fs.existsSync(liveSampleDir)) {
          fs.mkdirSync(liveSampleDir, { recursive: true });
        }
        fs.writeFileSync(liveSamplePath, liveSamplePageHtml);
      }
    } else if (fs.existsSync(liveSamplesDir)) {
      // The live samples within this document have been removed, so
      // recursively remove the entire contents of the live-samples directory.
      fs.rmdirSync(liveSamplesDir, { recursive: true });
    }

    // Finally, let's build any live sample pages within other documents.
    // This document may rely on live sample pages from other documents,
    // so if that's the case, we need to build the specific live sample
    // pages in each of the other documents that this document references.
    // Consider "/en-US/docs/learn/forms/how_to_build_custom_form_controls",
    // which references live sample pages from each of the following:
    // "/en-us/docs/learn/forms/how_to_build_custom_form_controls/example_1"
    // "/en-us/docs/learn/forms/how_to_build_custom_form_controls/example_2"
    // "/en-us/docs/learn/forms/how_to_build_custom_form_controls/example_3"
    // "/en-us/docs/learn/forms/how_to_build_custom_form_controls/example_4"
    // "/en-us/docs/learn/forms/how_to_build_custom_form_controls/example_5"
    for (const [slug, sampleIDs] of otherSampleIds || []) {
      const otherUri = buildMDNUrl(metadata.locale, slug);
      const otherCleanUri = this.cleanUri(otherUri);
      if (!this.allTitles.has(otherCleanUri)) {
        // I suppose we could use any, but let's use the context of the first
        // usage of the sampleID within the original source file.
        const context = sampleIDs[0].context;
        flaws.push(
          new kumascript.LiveSampleError(
            new Error(
              `${uri} references live sample(s) from ${otherCleanUri}, which does not exist`
            ),
            context.source,
            context.token
          )
        );
        continue;
      }
      const otherTitleData = this.allTitles.get(otherCleanUri);
      const otherFolder = otherTitleData.file;
      if (otherTitleData.source !== source.filepath) {
        // Again let's just use the context of the first usage of sampleID within
        // the original source file.
        const context = sampleIDs[0].context;
        flaws.push(
          new kumascript.LiveSampleError(
            new Error(
              `${uri} references live sample(s) from ${otherCleanUri}, which is from a different source`
            ),
            context.source,
            context.token
          )
        );
        continue;
      }
      const {
        metadata: otherMetadata,
        rawHtml: otherRawHtml,
<<<<<<< HEAD
        rawHtmlFilepath: otherRawHtmlFilepath,
      } = getContent(source, otherFolder, this.allWikiHistory);
=======
        fileInfo: { path: otherRawHtmlFilepath },
      } = Document.read(source.filepath, otherFolder, false);
>>>>>>> abe695ef
      const otherDestinationDir = path.join(
        this.destination,
        slugToFoldername(otherUri)
      );
      const otherResult = await this.renderMacrosAndBuildLiveSamples(
        source,
        otherCleanUri,
        otherMetadata,
        otherRawHtml,
        otherDestinationDir,
        { cacheResult: true, selectedSampleIDs: sampleIDs }
      );
      const otherFlaws = otherResult[1];
      // Flatten the flaws from this other document into the current flaws,
      // and set the filepath for flaws that haven't already been set at
      // a different level of recursion.
      for (const flaw of otherFlaws) {
        if (!flaw.filepath) {
          flaw.filepath = otherRawHtmlFilepath;
        }
        flaws.push(flaw);
      }
    }

    return [renderedHtml, flaws];
  }

  async processFolder(source, folder, config) {
<<<<<<< HEAD
    const { metadata, rawHtml, rawContent, rawHtmlFilepath } = getContent(
      source,
      folder,
      this.allWikiHistory
=======
    const { metadata, rawHtml, fileInfo } = Document.read(
      source.filepath,
      folder,
      false
>>>>>>> abe695ef
    );
    const mdn_url = buildMDNUrl(metadata.locale, metadata.slug);
    const mdnUrlLC = mdn_url.toLowerCase();

    if (!this.allTitles.has(mdnUrlLC)) {
      // This means the this.allTitles is out of date
      // This can happen if you've added a new document and made
      // the first ever edit on it.
      // For example, if you edit a document's front-matter to change
      // the slug. Then it's a new mdnUrl since the watcher started.
      this.processFolderTitle(source, folder, this._getAllPopularities());
    }

    if (this.excludeSlug(mdn_url)) {
      return { result: processing.EXCLUDED, file: folder };
    }

    config = config || {};

    // The destination is the same as source but with a different base.
    // If the file *came from* /path/to/files/en-US/foo/bar/
    // the final destination is /path/to/build/en-US/foo/bar/index.json
    const destinationDirRaw = path.join(this.destination, mdnUrlLC);
    const destinationDir = path.join(
      this.destination,
      slugToFoldername(mdn_url)
    );
    const hashDestination = path.join(destinationDir, "_index.hash");

    // XXX should we get some of this stuff from this.allTitles instead?!
    // XXX see https://github.com/mdn/stumptown-renderer/issues/502
    const doc = {};

    doc.flaws = {};

    // XXX What might be interesting is to make KS do less.
    // The idea is we first have the raw HTML, which'll contain strings
    // like `{{Compat('foo.bar')}}`, then we allow KS turn that into
    // something like `<div class="bc-data" data-query="foo.bar">...`.
    // To avoid KS having to do that, just replace the KS macro with a marker
    // like `<--#Compat('foo.bar')--> and then replace it here in the
    // post-processing instead.

    let renderedHtml;
    // When 'source.htmlAlreadyRendered' is true, it simply means that the 'index.html'
    // is already fully rendered HTML.
    if (source.htmlAlreadyRendered) {
      renderedHtml = rawHtml;
    } else {
      let flaws;
      [renderedHtml, flaws] = await this.renderMacrosAndBuildLiveSamples(
        source,
        mdnUrlLC,
        metadata,
        rawHtml,
        destinationDir
      );
      if (flaws.length) {
        // The flaw objects might have a 'line' attribute, but the
        // original document it came from had front-matter in the file.
        // The KS renderer doesn't know about this, so we adjust it
        // accordingly.
        // Only applicable if the flaw has a 'line'
        flaws.forEach((flaw) => {
          if (flaw.line) {
            // The extra `- 1` is because of the added newline that
            // is only present because of the serialized linebreak.
            flaw.line += fileInfo.frontMatterOffset - 1;
          }
        });

        if (this.options.flawLevels.get("macros") === FLAW_LEVELS.ERROR) {
          // Report and exit immediately on the first document with flaws.
          this.logger.error(
            chalk.red.bold(
              `Flaws (${flaws.length}) within ${mdnUrlLC} while rendering macros:`
            )
          );
          flaws.forEach((flaw, i) => {
            this.logger.error(chalk.bold.red(`${i + 1}: ${flaw.name}`));
            this.logger.error(chalk.red(`${flaw}\n`));
          });
          // XXX This is probably the wrong way to bubble up.
          process.exit(1);
        } else if (this.options.flawLevels.get("macros") === FLAW_LEVELS.WARN) {
          // For each flaw, inject the path of the file that was used.
          // This gets used in the dev UI so that you can get a shortcut
          // link to open that file directly in your $EDITOR.
          flaws.forEach((flaw) => {
            if (!flaw.filepath) {
              flaw.filepath = fileInfo.path;
            }
          });
          doc.flaws.macros = flaws;
        }
      }
    }

    // Now we've read in all the "inputs" needed.
    // Even if there's no hope in hell that we're going to get a cache hit,
    // we have to compute this hash because on a cache miss, we need to
    // write it down after we've done the work.
    const hasher = crypto.createHash("md5");
    hasher.update(JSON.stringify(metadata) + rawHtml);
    // I think we should use the "renderedHtml" instead of the "rawHtml" for
    // the document hash since it takes into account document prerequisites
    // (i.e. one document including parts of another document within itself).
    hasher.update(renderedHtml);
    const docHash = hasher.digest("hex").slice(0, 12);
    const combinedHash = `${this.selfHash}.${docHash}`;
    // If the destination and the hash file already exists AND the content
    // of an existing hash file is the same as this `combinedHash` then we
    // can bail early.
    if (
      !this.options.noCache &&
      fs.existsSync(destinationDir) &&
      fs.existsSync(hashDestination) &&
      fs.readFileSync(hashDestination, "utf8") === combinedHash
    ) {
      // XXX If you delete the 'index.html' and/or the 'index.json' file
      // but leave the folder and the 'index.hash' file, this code here
      // will wrongfully say the it's already built.
      return {
        result: processing.ALREADY,
        file: path.join(destinationDir, "index.html"),
        jsonFile: path.join(destinationDir, "index.json"),
      };
    }

    // TODO: The slug should always match the folder name.
    // If you edit the slug bug don't correctly edit the folder it's in
    // it's going to lead to confusion.
    // We can use the utils.slugToFoldername() function and compare
    // its output with the `folder`.
    validateSlug(metadata.slug);

    const $ = cheerio.load(`<div id="_body">${renderedHtml}</div>`, {
      // decodeEntities: false
    });

    // Remove those '<span class="alllinks"><a href="/en-US/docs/tag/Web">View All...</a></span>' links.
    // If a document has them, they don't make sense in a Yari world anyway.
    $("span.alllinks").remove();

    doc.title = metadata.title;
    doc.summary = metadata.summary;
    doc.mdn_url = mdn_url;
    if (metadata.translation_of) {
      doc.translation_of = metadata.translation_of;
    }

    // Note that 'extractSidebar' will always return a string.
    // And if it finds a sidebar section, it gets removed from '$' too.
    // Also note, these operations mutate the `$`.
    doc.sidebarHTML = extractSidebar($, config);

    // With the sidebar out of the way, go ahead and check the rest
    this.injectFlaws(source, doc, $);

    // Post process HTML so that the right elements gets tagged so they
    // *don't* get translated by tools like Google Translate.
    this.injectNoTranslate($);

    doc.body = extractDocumentSections($);

    const titleData = this.allTitles.get(mdnUrlLC);
    if (titleData === undefined) {
      throw new Error(`${mdnUrlLC} is not present in this.allTitles`);
    }
    doc.popularity = titleData.popularity || 0.0;
    doc.modified = titleData.modified;

    const otherTranslations = this.allTitles.get(mdnUrlLC).translations || [];
    if (!otherTranslations.length && metadata.translation_of) {
      // But perhaps the parent has other translations?!
      const parentUrlLC = buildMDNUrl(
        "en-US",
        metadata.translation_of
      ).toLowerCase();
      const parentData = this.allTitles.get(parentUrlLC);
      // See note in 'ensureAllTitles()' about why we need this if statement.
      if (parentData) {
        const parentOtherTranslations = parentData.translations;
        if (parentOtherTranslations && parentOtherTranslations.length) {
          otherTranslations.push(
            ...parentOtherTranslations.filter(
              (translation) => translation.locale !== metadata.locale
            )
          );
        }
      }
    }
    if (otherTranslations.length) {
      doc.other_translations = otherTranslations;
    }

    this.injectSource(source, doc, folder);

    const { outfileJson, outfileHtml } = buildHtmlAndJsonFromDoc({
      doc,
      destinationDir,
      buildHtml: !this.options.buildJsonOnly,
      allTitles: this.allTitles,
    });

    // We're *assuming* that `slugToFoldername(metadata.mdn_url)`
    // can be a valid folder name on the current filesystem. It if's all
    // non-control characters, it should be fine, but some characters can't be
    // used when storing folders. E.g. `:` in Windows.
    // However, we might want that for the eventual S3 key when it gets
    // uploaded. So make a note about it if necessary.
    if (destinationDir !== destinationDirRaw) {
      // In the cleaned folder that the file was put, put a "hidden
      // file" which'll be used by the deployer when it picks S3 key names.
      fs.writeFileSync(
        path.join(destinationDir, "_preferred-name.txt"),
        destinationDirRaw.replace(this.destination, "")
      );
    }

    fs.writeFileSync(hashDestination, combinedHash);
    return {
      result: processing.PROCESSED,
      file: outfileHtml || outfileJson,
      jsonFile: outfileJson,
      doc,
    };
  }

  /**
   * Find all tags that we need to change to tell tools like Google Translate
   * to not translate.
   *
   * @param {Cheerio document instance} $
   */
  injectNoTranslate($) {
    $("pre").addClass("notranslate");
  }

  /**
   * Validate the parsed HTML, with the sidebar removed.
   *
   * @param {folder} source
   * @param {Object} doc
   * @param {Cheerio document instance} $
   */
  injectFlaws(source, doc, $) {
    // The 'broken_links' flaw check looks for internal links that
    // link to a document that's going to fail with a 404 Not Found.
    if (this.options.flawLevels.get("broken_links") !== FLAW_LEVELS.IGNORE) {
      // This is needed because the same href can occur multiple time.
      // Especially when there's...
      //    <a href="/foo/bar#one">
      //    <a href="/foo/bar#two">
      const checked = new Set();

      $("a[href]").each((i, element) => {
        const a = $(element);
        const href = a.attr("href").split("#")[0];
        if (href.startsWith("/") && !checked.has(href)) {
          checked.add(href);
          if (!this.allTitles.has(href.toLowerCase())) {
            if (!("broken_links" in doc.flaws)) {
              doc.flaws.broken_links = [];
            }
            doc.flaws.broken_links.push(href);
          }
        }
      });
      if (this.options.flawLevels.get("broken_links") === FLAW_LEVELS.ERROR) {
        throw new Error(`broken_links flaws: ${doc.flaws.broken_links}`);
      }
    }

    if (this.options.flawLevels.get("bad_bcd_queries") !== FLAW_LEVELS.IGNORE) {
      $("div.bc-data").each((i, element) => {
        const dataQuery = $(element).attr("id");
        if (!dataQuery) {
          if (!("bad_bcd_queries" in doc.flaws)) {
            doc.flaws.bad_bcd_queries = [];
          }
          doc.flaws.bad_bcd_queries.push("BCD table without an ID");
        } else {
          const query = dataQuery.replace(/^bcd:/, "");
          const data = packageBCD(query);
          if (!data) {
            if (!("bad_bcd_queries" in doc.flaws)) {
              doc.flaws.bad_bcd_queries = [];
            }
            doc.flaws.bad_bcd_queries.push(`No BCD data for query: ${query}`);
          }
        }
      });
      if (this.options.flawLevels.get("broken_links") === FLAW_LEVELS.ERROR) {
        throw new Error(`bad_bcd_queries flaws: ${doc.flaws.bad_bcd_queries}`);
      }
    }
  }

  injectSource(source, doc, folder) {
    doc.source = {
      folder: path.relative(source.filepath, folder),
      github_url: this.getGitHubURL(source, folder),
    };
  }

  processStumptownFile(source, file) {
    const hasher = crypto.createHash("md5");
    const docRaw = fs.readFileSync(file);
    const doc = JSON.parse(docRaw);
    if (this.excludeSlug(doc.mdn_url)) {
      return { result: processing.EXCLUDED, file };
    }
    hasher.update(docRaw);

    const { mdn_url } = doc;
    const destinationDirRaw = path.join(
      this.destination,
      mdn_url.toLowerCase()
    );
    const destinationDir = destinationDirRaw
      .split(path.sep)
      .map(sanitizeFilename)
      .join(path.sep);

    const hashDestination = path.join(destinationDir, "_index.hash");

    // Now let's see if the inputs have changed since last time
    const docHash = hasher.digest("hex").slice(0, 12);
    const combinedHash = `${this.selfHash}.${docHash}`;
    if (
      !this.options.noCache &&
      fs.existsSync(destinationDir) &&
      fs.existsSync(hashDestination) &&
      fs.readFileSync(hashDestination, "utf8") === combinedHash
    ) {
      return {
        result: processing.ALREADY,
        file: path.join(destinationDir, "index.html"),
      };
    }

    this.injectSource(source, doc, file);

    const { outfileJson, outfileHtml } = buildHtmlAndJsonFromDoc({
      doc,
      destinationDir,
      buildHtml: !this.options.buildJsonOnly,
      allTitles: this.allTitles,
    });

    return {
      result: processing.PROCESSED,
      file: outfileHtml || outfileJson,
      jsonFile: outfileJson,
      doc,
    };
  }

  /** Similar to processFolder() but this time we're only interesting it
   * adding this document's uri and title to this.allTitles
   */
  processFolderTitle(source, folder, allPopularities) {
<<<<<<< HEAD
    const { metadata } = getContent(source, folder, this.allWikiHistory, true);
=======
    let metadata;
>>>>>>> abe695ef
    let mdn_url;
    try {
      const document = Document.read(source.filepath, folder, true);
      metadata = document.metadata;
      mdn_url = buildMDNUrl(metadata.locale, metadata.slug);
    } catch (err) {
      console.warn(`The folder that caused the error was: ${folder}`);
      throw err;
    }
    const mdnUrlLC = mdn_url.toLowerCase();

    if (this.allTitles.has(mdnUrlLC)) {
      // Already been added by stumptown probably.
      // But, before we exit early, let's update some of the pieces of
      // information that stumptown might not have, such as "modified"
      // and "translation_of".
      if (!this.allTitles.get(mdnUrlLC).modified) {
        this.allTitles.get(mdnUrlLC).modified = metadata.modified;
      }
      if (!this.allTitles.get(mdnUrlLC).translation_of) {
        this.allTitles.get(mdnUrlLC).translation_of = metadata.translation_of;
      }
      return;
    }

    const doc = {
      mdn_url,
      title: metadata.title,
      popularity: allPopularities[mdn_url] || 0.0,
      locale: metadata.locale,
      summary: metadata.summary,
      slug: metadata.slug,
      // It's important that this is a full absolute path so that it
      // will work more universally across builder, server, and watcher.
      file: path.resolve(folder),
      modified: metadata.modified,
      translation_of: metadata.translation_of,
      // XXX To be lean if either of these are false, perhaps not
      // bother setting it.
      excludeInTitlesJson: source.excludeInTitlesJson,
      excludeInSitemaps: source.excludeInSitemaps,
      source: path.resolve(source.filepath),
    };
    if (metadata.tags) {
      // Unfortunately, some of the Kumascript macros (including some of the
      // sidebar macros) depend on tags for proper operation, so we need to
      // keep them for now.
      doc.tags = metadata.tags;
    }
    this.allTitles.set(mdnUrlLC, doc);
  }

  removeURLs(locale, slug) {
    const rootURL = buildMDNUrl(locale, slug).toLowerCase();
    return Array.from(this.allTitles.keys())
      .filter((key) => key === rootURL || key.startsWith(rootURL + "/"))
      .map((url) => {
        const doc = this.allTitles.get(url);
        this.allTitles.delete(url);
        return doc.slug;
      });
  }

  moveURLs(contentRoot, locale, changedSlugs) {
    const changedURLs = changedSlugs.map((pair) =>
      pair.map((slug) => buildMDNUrl(locale, slug))
    );
    const localeFolder = path.join(contentRoot, locale);
    writeRedirects(
      localeFolder,
      [
        ...fs
          .readFileSync(path.join(localeFolder, "_redirects.txt"), "utf-8")
          .split("\n")
          .map((line) => line.split("\t"))
          .slice(1, -1)
          .map(([from, to]) => {
            const redirect = changedURLs.find(
              ([oldURL]) => to === oldURL || to.startsWith(oldURL + "/")
            );
            return [from, redirect ? to.replace(redirect[0], redirect[1]) : to];
          }),
        ...changedURLs,
      ]
        .filter(([oldURL, newURL]) => oldURL !== newURL)
        .sort((a, b) => {
          if (a[0] < b[0]) return -1;
          if (a[0] > b[0]) return 1;
          return 0;
        })
    );
  }

  processStumptownFileTitle(source, file, allPopularities) {
    const metadata = JSON.parse(fs.readFileSync(file));
    const { mdn_url, title } = metadata;
    const doc = {
      mdn_url,
      title,
      popularity: allPopularities[mdn_url] || 0.0,
      locale: null,
      slug: null,
      modified: null,
      parent: null,
      excludeInTitlesJson: source.excludeInTitlesJson,
      excludeInSitemaps: source.excludeInSitemaps,
      source: source.filepath,
    };

    this.allTitles.set(mdn_url.toLowerCase(), doc);
  }

  /**
   * Return the full URL directly to the file in GitHub based on this folder.
   *
   *
   * @param {String} folder - the current folder we're processing.
   */
  getGitHubURL(source, folder) {
    const gitUrl = getCurretGitHubBaseURL();
    const branch = getCurrentGitBranch();
    const relativePath = path.relative(source.filepath, folder);
    return `${gitUrl}/blob/${branch}/content/files/${relativePath}/index.html`;
  }
}

function* walker(root, depth = 0) {
  const files = fs.readdirSync(root);
  if (!depth) {
    yield [
      root,
      files.filter((name) => {
        return !fs.statSync(path.join(root, name)).isDirectory();
      }),
    ];
  }
  for (const name of files) {
    const filepath = path.join(root, name);
    const isDirectory = fs.statSync(filepath).isDirectory();
    if (isDirectory) {
      yield [
        filepath,
        fs.readdirSync(filepath).filter((name) => {
          return !fs.statSync(path.join(filepath, name)).isDirectory();
        }),
      ];
      // Now go deeper
      yield* walker(filepath, depth + 1);
    }
  }
}

// Return a md5 hash based on the content of a list of file paths
function makeHash(filepaths, length = 12) {
  const hasher = crypto.createHash("md5");
  filepaths
    .map((fp) => fs.readFileSync(fp, "utf8"))
    .forEach((content) => hasher.update(content));
  return hasher.digest("hex").slice(0, length);
}

function makeSitemapXML(locations) {
  const xmlParts = [
    '<?xml version="1.0" encoding="UTF-8"?>',
    '<urlset xmlns="http://www.sitemaps.org/schemas/sitemap/0.9">',
  ];
  xmlParts.push(
    ...locations.map((location) => {
      return (
        `<url><loc>${location.loc}</loc>` +
        `<lastmod>${location.lastmod}</lastmod></url>`
      );
    })
  );
  xmlParts.push("</urlset>");
  xmlParts.push("");
  return xmlParts.join("\n");
}

// Slight extension of fs.readdirSync that returns full paths
function simpleGlob(directory, extension) {
  return fs
    .readdirSync(directory)
    .filter((name) => name.endsWith(extension))
    .map((name) => path.join(directory, name));
}

module.exports = {
  runBuild,
  Builder,
};<|MERGE_RESOLUTION|>--- conflicted
+++ resolved
@@ -217,54 +217,6 @@
   return `/${locale}/docs/${slug}`;
 }
 
-<<<<<<< HEAD
-function extractLocale(source, folder) {
-  // E.g. 'pt-br/web/foo'
-  const relativeToSource = path.relative(source.filepath, folder);
-  // E.g. 'pr-br'
-  const localeFolderName = relativeToSource.split(path.sep)[0];
-  // E.g. 'pt-BR'
-  const locale = VALID_LOCALES.get(localeFolderName);
-  // This checks that the extraction worked *and* that the locale found
-  // really is in VALID_LOCALES *and* it ultimately returns the
-  // locale as we prefer to spell it (e.g. 'pt-BR' not 'Pt-bR')
-  if (!locale) {
-    throw new Error(`Unable to figure out locale from ${folder}`);
-  }
-  return locale;
-}
-
-function getContent(source, folder, allWikiHistory, appendWikiHistory = false) {
-  const rawHtmlFilepath = path.join(folder, "index.html");
-  const rawContent = fs.readFileSync(rawHtmlFilepath, "utf8");
-  const content = fm(rawContent);
-  const metadata = content.attributes;
-  const rawHtml = content.body;
-  metadata.frontMatterOffset = content.bodyBegin;
-  metadata.locale = extractLocale(source, folder);
-  if (appendWikiHistory) {
-    const slugLC = metadata.slug.toLowerCase();
-    if (!allWikiHistory.size) {
-      throw new Error("allWikiHistory hasn't been populated");
-    }
-    const localeHistory = allWikiHistory.get(metadata.locale.toLowerCase());
-    if (localeHistory.has(slugLC)) {
-      metadata.modified = localeHistory.get(slugLC).modified;
-    }
-
-    // const wikiHistoryPath = path.join(folder, "wikihistory.json");
-    // if (fs.existsSync(wikiHistoryPath)) {
-    //   const wikiMetadataRaw = fs.readFileSync(wikiHistoryPath);
-    //   const wikiMetadata = JSON.parse(wikiMetadataRaw);
-    //   metadata.modified = wikiMetadata.modified;
-    // }
-  }
-
-  return { metadata, rawHtml, rawContent, rawHtmlFilepath };
-}
-
-=======
->>>>>>> abe695ef
 /** Throw an error if the slug is insane.
  * This helps breaking the build if someone has put in faulty data into
  * the content (metadata file).
@@ -512,16 +464,12 @@
         );
         continue;
       }
-<<<<<<< HEAD
-      const content = getContent(source, folder, this.allWikiHistory);
-      const { metadata, rawHtml, rawHtmlFilepath } = content;
-=======
       const { metadata, rawHtml, fileInfo } = Document.read(
         source.filepath,
         folder,
-        false
+        false,
+        this.allWikiHistory
       );
->>>>>>> abe695ef
       // When rendering prerequisites, we're only interested in
       // caching the results for later use. We don't care about
       // the results returned.
@@ -1534,13 +1482,8 @@
       const {
         metadata: otherMetadata,
         rawHtml: otherRawHtml,
-<<<<<<< HEAD
-        rawHtmlFilepath: otherRawHtmlFilepath,
-      } = getContent(source, otherFolder, this.allWikiHistory);
-=======
         fileInfo: { path: otherRawHtmlFilepath },
       } = Document.read(source.filepath, otherFolder, false);
->>>>>>> abe695ef
       const otherDestinationDir = path.join(
         this.destination,
         slugToFoldername(otherUri)
@@ -1569,17 +1512,10 @@
   }
 
   async processFolder(source, folder, config) {
-<<<<<<< HEAD
-    const { metadata, rawHtml, rawContent, rawHtmlFilepath } = getContent(
-      source,
-      folder,
-      this.allWikiHistory
-=======
     const { metadata, rawHtml, fileInfo } = Document.read(
       source.filepath,
       folder,
       false
->>>>>>> abe695ef
     );
     const mdn_url = buildMDNUrl(metadata.locale, metadata.slug);
     const mdnUrlLC = mdn_url.toLowerCase();
@@ -1943,14 +1879,15 @@
    * adding this document's uri and title to this.allTitles
    */
   processFolderTitle(source, folder, allPopularities) {
-<<<<<<< HEAD
-    const { metadata } = getContent(source, folder, this.allWikiHistory, true);
-=======
     let metadata;
->>>>>>> abe695ef
     let mdn_url;
     try {
-      const document = Document.read(source.filepath, folder, true);
+      const document = Document.read(
+        source.filepath,
+        folder,
+        true,
+        this.allWikiHistory
+      );
       metadata = document.metadata;
       mdn_url = buildMDNUrl(metadata.locale, metadata.slug);
     } catch (err) {
