--- conflicted
+++ resolved
@@ -6,7 +6,6 @@
 
 import chalk from "chalk";
 import cliProgress from "cli-progress";
-<<<<<<< HEAD
 import caporal from "@caporal/core";
 import inquirer from "inquirer";
 
@@ -24,30 +23,13 @@
   BuiltDocument,
   renderContributorsTxt,
 } from "./index.js";
-import { Flaws } from "../libs/types/document.js";
-import * as bcd from "@mdn/browser-compat-data/types";
+import { DocMetadata, Flaws } from "../libs/types/document.js";
 import SearchIndex from "./search-index.js";
 import { makeSitemapXML, makeSitemapIndexXML } from "./sitemaps.js";
 import { humanFileSize } from "./utils.js";
 
 const { program } = caporal;
 const { prompt } = inquirer;
-=======
-import { program } from "@caporal/core";
-import { prompt } from "inquirer";
-
-import { Document, slugToFolder, translationsOf } from "../content";
-import { CONTENT_ROOT, CONTENT_TRANSLATED_ROOT } from "../libs/env";
-import { VALID_LOCALES } from "../libs/constants";
-import { renderHTML } from "../ssr/dist/main";
-import options from "./build-options";
-import { buildDocument, BuiltDocument, renderContributorsTxt } from ".";
-import { DocMetadata, Flaws } from "../libs/types";
-import SearchIndex from "./search-index";
-import { BUILD_OUT_ROOT } from "../libs/env";
-import { makeSitemapXML, makeSitemapIndexXML } from "./sitemaps";
-import { humanFileSize } from "./utils";
->>>>>>> 2d87f7d7
 
 export type DocumentBuild = SkippedDocumentBuild | InteractiveDocumentBuild;
 
