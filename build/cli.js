--- conflicted
+++ resolved
@@ -6,16 +6,14 @@
 const program = require("@caporal/core").default;
 const { prompt } = require("inquirer");
 
-<<<<<<< HEAD
-const { Document, slugToFolder, translationsOf } = require("../content");
-=======
 const {
   Document,
   slugToFolder,
+  translationsOf,
   CONTENT_ROOT,
   CONTENT_TRANSLATED_ROOT,
 } = require("../content");
->>>>>>> 6ae1a060
+
 // eslint-disable-next-line node/no-missing-require
 const { renderDocHTML, renderHTML } = require("../ssr/dist/main");
 
