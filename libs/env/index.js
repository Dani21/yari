--- conflicted
+++ resolved
@@ -115,13 +115,8 @@
 // filecheck
 // ---------
 
-<<<<<<< HEAD
 export const MAX_FILE_SIZE = JSON.parse(
-  process.env.FILECHECK_MAX_FILE_SIZE || 500 * 1000 // 500KiB
-=======
-const MAX_FILE_SIZE = JSON.parse(
   process.env.FILECHECK_MAX_FILE_SIZE || 500 * 1024 // 500KiB
->>>>>>> fcce25f4
 );
 
 // ----------
