--- conflicted
+++ resolved
@@ -3,12 +3,9 @@
   "version": "0.0.1",
   "private": true,
   "license": "MPL-2.0",
-<<<<<<< HEAD
   "type": "module",
-=======
   "main": "index.js",
   "types": "index.d.ts",
->>>>>>> 9a46d543
   "dependencies": {
     "sanitize-filename": "^1.6.3"
   },
