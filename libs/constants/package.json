--- conflicted
+++ resolved
@@ -3,11 +3,8 @@
   "version": "0.0.1",
   "private": true,
   "license": "MPL-2.0",
-<<<<<<< HEAD
   "type": "module",
-  "exports": "./index.js"
-=======
+  "exports": "./index.js",
   "main": "index.js",
   "types": "index.d.ts"
->>>>>>> 9a46d543
 }