#!/usr/bin/env node
import path from "node:path";

<<<<<<< HEAD
import caporal from "@caporal/core";

import { runChecker } from "./checker.js";
import { MAX_COMPRESSION_DIFFERENCE_PERCENTAGE } from "../libs/constants/index.js";

const { program } = caporal;
=======
import { ActionParameters, program } from "@caporal/core";

import { runChecker } from "./checker";
import { MAX_COMPRESSION_DIFFERENCE_PERCENTAGE } from "../libs/constants";
import { CONTENT_ROOT, CONTENT_TRANSLATED_ROOT } from "../libs/env";
>>>>>>> ada9169a

interface FilecheckArgsAndOptions extends ActionParameters {
  args: {
    files?: string[];
  };
  options: {
    cwd?: string;
    maxCompressionDifferencePercentage?: number;
    saveCompression?: boolean;
  };
}

program
  .version("0.0.0")
  .option("--cwd <path>", "Explicit current-working-directory", {
    validator: program.STRING,
    default: process.cwd(),
  })
  .option(
    "--max-compression-difference-percentage <amount>",
    "Max percentage for reduction after compression",
    {
      validator: program.NUMBER,
      default: MAX_COMPRESSION_DIFFERENCE_PERCENTAGE,
    }
  )
  .option("--save-compression", "If it can be compressed, save the result", {
    validator: program.BOOLEAN,
  })
  .argument("[files...]", "list of files and/or directories to check", {
    default: [CONTENT_ROOT, CONTENT_TRANSLATED_ROOT].filter(Boolean),
  })
  .action(({ args, options, logger }: FilecheckArgsAndOptions) => {
    const cwd = options.cwd || process.cwd();
    const files = (args.files || []).map((f) => path.resolve(cwd, f));

    if (!files.length) {
      logger.info("No files to check.");
      return;
    }

    return runChecker(files, options);
  });

program.run();<|MERGE_RESOLUTION|>--- conflicted
+++ resolved
@@ -1,20 +1,13 @@
 #!/usr/bin/env node
 import path from "node:path";
 
-<<<<<<< HEAD
 import caporal from "@caporal/core";
 
 import { runChecker } from "./checker.js";
 import { MAX_COMPRESSION_DIFFERENCE_PERCENTAGE } from "../libs/constants/index.js";
+import { CONTENT_ROOT, CONTENT_TRANSLATED_ROOT } from "../libs/env/index.js";
 
-const { program } = caporal;
-=======
-import { ActionParameters, program } from "@caporal/core";
-
-import { runChecker } from "./checker";
-import { MAX_COMPRESSION_DIFFERENCE_PERCENTAGE } from "../libs/constants";
-import { CONTENT_ROOT, CONTENT_TRANSLATED_ROOT } from "../libs/env";
->>>>>>> ada9169a
+const { ActionParameters, program } = caporal;
 
 interface FilecheckArgsAndOptions extends ActionParameters {
   args: {
