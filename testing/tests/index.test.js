--- conflicted
+++ resolved
@@ -1223,67 +1223,24 @@
   expect($('meta[property="og:locale"]').attr("content")).toBe("en-US");
 });
 
-<<<<<<< HEAD
-test("sign in page", () => {
-  const builtFolder = path.join(buildRoot, "en-us", "signin");
-=======
 test("plus page", () => {
   const builtFolder = path.join(buildRoot, "en-us", "plus");
->>>>>>> 0e3ceabf
-  expect(fs.existsSync(builtFolder)).toBeTruthy();
-  const htmlFile = path.join(builtFolder, "index.html");
-  const html = fs.readFileSync(htmlFile, "utf-8");
-  const $ = cheerio.load(html);
-<<<<<<< HEAD
-  expect($("h1").text()).toContain("Sign in to MDN Web Docs");
-  expect($("title").text()).toContain("Sign in");
-  expect($('meta[property="og:locale"]').attr("content")).toBe("en-US");
-  expect($('meta[property="og:title"]').attr("content")).toBe("Sign in");
-  expect($('meta[name="robots"]').attr("content")).toBe("noindex, nofollow");
-});
-
-test("French sign in page", () => {
-  const builtFolder = path.join(buildRoot, "fr", "signin");
-=======
+  expect(fs.existsSync(builtFolder)).toBeTruthy();
+  const htmlFile = path.join(builtFolder, "index.html");
+  const html = fs.readFileSync(htmlFile, "utf-8");
+  const $ = cheerio.load(html);
   expect($("title").text()).toContain("Plus");
   expect($('meta[name="robots"]').attr("content")).toBe("noindex, nofollow");
 });
 
 test("plus bookmarks page", () => {
   const builtFolder = path.join(buildRoot, "en-us", "plus", "bookmarks");
->>>>>>> 0e3ceabf
-  expect(fs.existsSync(builtFolder)).toBeTruthy();
-  const htmlFile = path.join(builtFolder, "index.html");
-  const html = fs.readFileSync(htmlFile, "utf-8");
-  const $ = cheerio.load(html);
-<<<<<<< HEAD
-  // This will be translated the day we support localized chrome.
-  expect($("h1").text()).toContain("Sign in to MDN Web Docs");
-  expect($("title").text()).toContain("Sign in");
-  expect($('meta[property="og:locale"]').attr("content")).toBe("fr");
-});
-
-test("settings page", () => {
-  const builtFolder = path.join(buildRoot, "en-us", "settings");
-  expect(fs.existsSync(builtFolder)).toBeTruthy();
-  const htmlFile = path.join(builtFolder, "index.html");
-  const html = fs.readFileSync(htmlFile, "utf-8");
-  const $ = cheerio.load(html);
-  expect($("h1").text()).toBe("Account settings");
-  expect($("title").text()).toContain("Account settings");
-  expect($('meta[name="robots"]').attr("content")).toBe("noindex, nofollow");
-
-  const jsonFile = path.join(builtFolder, "index.json");
-  const data = JSON.parse(fs.readFileSync(jsonFile));
-  expect(data.pageTitle).toBe("Account settings");
-  expect(data.possibleLocales).toBeTruthy();
-  const possibleLocale = data.possibleLocales.find((p) => p.locale === "en-US");
-  expect(possibleLocale.English).toBe("English (US)");
-  expect(possibleLocale.native).toBe("English (US)");
-=======
+  expect(fs.existsSync(builtFolder)).toBeTruthy();
+  const htmlFile = path.join(builtFolder, "index.html");
+  const html = fs.readFileSync(htmlFile, "utf-8");
+  const $ = cheerio.load(html);
   expect($("title").text()).toMatch(/Bookmarks/);
   expect($('meta[name="robots"]').attr("content")).toBe("noindex, nofollow");
->>>>>>> 0e3ceabf
 });
 
 test("bcd table extraction followed by h3", () => {
