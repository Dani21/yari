#!/usr/bin/env node

import fs from "node:fs";
import path from "node:path";
<<<<<<< HEAD
import { fileURLToPath } from "node:url";

=======
>>>>>>> 99a2cc7e
import { fdir, PathsOutput } from "fdir";
import frontmatter from "front-matter";
import caporal from "@caporal/core";
import chalk from "chalk";
import inquirer from "inquirer";
import openEditor from "open-editor";
import open from "open";
import log from "loglevel";
import { Action, ActionParameters, Logger } from "types";

import {
  DEFAULT_LOCALE,
  VALID_LOCALES,
  VALID_FLAW_CHECKS,
} from "../libs/constants/index.js";
import { Redirect, Document, buildURL, getRoot } from "../content/index.js";
import { buildDocument, gatherGitHistory, buildSPAs } from "../build/index.js";
import { isValidLocale } from "../libs/locale-utils/index.js";
import type { Doc } from "../libs/types/document.js";
import {
  ALWAYS_ALLOW_ROBOTS,
  BUILD_OUT_ROOT,
  CONTENT_ROOT,
  CONTENT_TRANSLATED_ROOT,
  GOOGLE_ANALYTICS_ACCOUNT,
  GOOGLE_ANALYTICS_DEBUG,
<<<<<<< HEAD
} from "../libs/env/index.js";
import { runMakePopularitiesFile } from "./popularities.js";
import { runOptimizeClientBuild } from "./optimize-client-build.js";
import { runBuildRobotsTxt } from "./build-robots-txt.js";
import { syncAllTranslatedContent } from "./sync-translated-content.js";
import * as kumascript from "../kumascript/index.js";
import { MacroRedirectedLinkError } from "../kumascript/src/errors.js";

const { program } = caporal;
const { prompt } = inquirer;
=======
} from "../libs/env";
import { runMakePopularitiesFile } from "./popularities";
import { runOptimizeClientBuild } from "./optimize-client-build";
import { runBuildRobotsTxt } from "./build-robots-txt";
import { syncAllTranslatedContent } from "./sync-translated-content";
import * as kumascript from "../kumascript";
import { Action, ActionParameters, Logger } from "types";
import {
  MacroInvocationError,
  MacroRedirectedLinkError,
} from "../kumascript/src/errors";
>>>>>>> 99a2cc7e

const PORT = parseInt(process.env.SERVER_PORT || "5042");

// The Google Analytics pageviews CSV file parsed, sorted (most pageviews
// first), and sliced to this number of URIs that goes into the JSON file.
// If this number is too large the resulting JSON file gets too big and
// will include very rarely used URIs.
const MAX_GOOGLE_ANALYTICS_URIS = 20000;

interface ValidateRedirectsActionParameters extends ActionParameters {
  args: {
    locales: string[];
  };
  options: {
    strict: boolean;
  };
}
interface TestRedirectsActionParameters extends ActionParameters {
  args: {
    urls: string[];
  };
}
interface AddRedirectActionParameters extends ActionParameters {
  args: {
    from: string;
    to: string;
  };
}
interface FixRedirectsActionParameters extends ActionParameters {
  args: {
    locales: string[];
  };
}

interface DeleteActionParameters extends ActionParameters {
  args: {
    slug: string;
    locale: string;
  };
  options: {
    recursive: boolean;
    redirect?: string;
    yes: boolean;
  };
}

interface MoveActionParameters extends ActionParameters {
  args: {
    oldSlug: string;
    newSlug: string;
    locale: string;
  };
  options: {
    yes: boolean;
  };
}

interface CreateActionParameters extends ActionParameters {
  args: {
    slug: string;
    locale: string;
  };
}

interface EditActionParameters extends ActionParameters {
  args: {
    slug: string;
    locale: string;
  };
}
interface ValidateActionParameters extends ActionParameters {
  args: {
    slug: string;
    locale: string;
  };
}

interface PreviewActionParameters extends ActionParameters {
  args: {
    slug: string;
    locale: string;
  };
  options: {
    hostname: string;
    port: string;
  };
}

interface GatherGitHistoryActionParameters extends ActionParameters {
  options: {
    saveHistory: string;
    loadHistory: string;
    verbose: boolean;
  };
}

interface SyncTranslatedContentActionParameters extends ActionParameters {
  args: {
    locale: string[];
  };
  options: {
    verbose: boolean;
  };
}

interface FixFlawsActionParameters extends ActionParameters {
  args: {
    fixFlawsTypes: string[];
  };
  options: {
    locale: string;
    fileTypes: string[];
  };
}

interface FlawsActionParameters extends ActionParameters {
  args: {
    slug: string;
    locale: string;
  };
  options: {
    yes: boolean;
  };
}

interface PopularitiesActionParameters extends ActionParameters {
  options: {
    outfile: string;
    maxUris: number;
    refresh: boolean;
  };
  logger: Logger;
}

interface GoogleAnalyticsCodeActionParameters extends ActionParameters {
  options: {
    account: string;
    debug: boolean;
    outfile: string;
  };
}

interface BuildRobotsTxtActionParameters extends ActionParameters {
  options: {
    outfile: string;
    maxUris: number;
    refresh: boolean;
  };
  logger: Logger;
}

interface MacrosActionParameters extends ActionParameters {
  args: {
    cmd: string;
    foldersearch: string;
    macros: string[];
  };
}

interface OptimizeClientBuildActionParameters extends ActionParameters {
  args: {
    buildroot: string;
  };
}

function tryOrExit<T extends ActionParameters>(
  f: ({ options, ...args }: T) => unknown
): Action {
  return async ({ options = {}, ...args }: ActionParameters) => {
    try {
      await f({ options, ...args } as T);
    } catch (e) {
      const error = e as Error;
      if (options.verbose || options.v) {
        console.error(chalk.red(error.stack));
      }
      throw error;
    }
  };
}

program
  .bin("yarn tool")
  .name("tool")
  .version("0.0.0")
  .disableGlobalOption("--silent")
  .cast(false)
  .command("validate-redirects", "Try loading the _redirects.txt file(s)")
  .argument("[locales...]", "Locale", {
    default: [...VALID_LOCALES.keys()],
    validator: [...VALID_LOCALES.keys()],
  })
  .option("--strict", "Strict validation")
  .action(
    tryOrExit(
      ({ args, options, logger }: ValidateRedirectsActionParameters) => {
        const { locales } = args;
        const { strict } = options;
        if (strict) {
          for (const locale of locales) {
            try {
              Redirect.validateLocale(locale, strict);
              logger.info(
                chalk.green(`✓ redirects for ${locale} looking good!`)
              );
            } catch (e) {
              throw new Error(
                `_redirects.txt for ${locale} is causing issues: ${e}`
              );
            }
          }
        } else {
          try {
            Redirect.load(locales, true);
          } catch (e) {
            throw new Error(`Unable to load redirects: ${e}`);
          }
        }

        logger.info(chalk.green("🍾 All is well in the world of redirects 🥂"));
      }
    )
  )

  .command("test-redirects", "Test URLs (pathnames) to see if they redirect")
  .argument("[urls...]", "URLs to test")
  .action(
    tryOrExit(({ args, logger }: TestRedirectsActionParameters) => {
      for (const url of args.urls) {
        const resolved = Redirect.resolve(url);
        if (resolved === url) {
          logger.info(chalk.yellow(`${url.padEnd(50)} Not a redirecting URL`));
        } else {
          logger.info(chalk.green(`${url.padEnd(50)} -> ${resolved}`));
        }
      }
    })
  )

  .command("add-redirect", "Add a new redirect")
  .argument("<from>", "From-URL")
  .argument("<to>", "To-URL")
  .action(
    tryOrExit(({ args, logger }: AddRedirectActionParameters) => {
      const from = new URL(args.from).pathname;
      const to = new URL(args.to).pathname;
      const locale = from.split("/")[1];
      Redirect.add(locale, [[from, to]]);
      logger.info(chalk.green(`Saved '${from}' → '${to}'`));
    })
  )

  .command("fix-redirects", "Consolidate/fix redirects")
  .argument("<locales...>", "Locale", {
    default: [DEFAULT_LOCALE],
    validator: [...VALID_LOCALES.values(), ...VALID_LOCALES.keys()],
  })
  .action(
    tryOrExit(({ args, logger }: FixRedirectsActionParameters) => {
      for (const locale of args.locales) {
        Redirect.add(locale.toLowerCase(), [], { fix: true, strict: true });
        logger.info(chalk.green(`Fixed ${locale}`));
      }
    })
  )

  .command("delete", "Delete content")
  .argument("<slug>", "Slug")
  .argument("[locale]", "Locale", {
    default: DEFAULT_LOCALE,
    validator: [...VALID_LOCALES.values()],
  })
  .option("-r, --recursive", "Delete content recursively", { default: false })
  .option(
    "--redirect <redirect>",
    "Redirect document (and its children, if --recursive is true) to the URL <redirect>"
  )
  .option("-y, --yes", "Assume yes", { default: false })
  .action(
    tryOrExit(async ({ args, options }: DeleteActionParameters) => {
      const { slug, locale } = args;
      const { recursive, redirect, yes } = options;
      const changes = Document.remove(slug, locale, {
        recursive,
        redirect,
        dry: true,
      });
      console.log(chalk.green(`Will remove ${changes.length} documents:`));
      console.log(chalk.red(changes.join("\n")));
      if (redirect) {
        console.log(
          chalk.green(
            `Redirecting ${
              recursive ? "each document" : "document"
            } to: ${redirect}`
          )
        );
      } else {
        console.error(
          chalk.yellow(
            "Deleting without a redirect. Consider using the --redirect option with a related page instead."
          )
        );
      }
      const { run } = yes
        ? { run: true }
        : await prompt({
            type: "confirm",
            message: "Proceed?",
            name: "run",
            default: true,
          });
      if (run) {
        const removed = Document.remove(slug, locale, {
          recursive,
          redirect,
        });
        console.log(chalk.green(`Moved ${removed.length} documents.`));
      }
    })
  )

  .command("move", "Move content to a new slug")
  .argument("<oldSlug>", "Old slug")
  .argument("<newSlug>", "New slug", {
    validator: (value) => {
      if (typeof value === "string" && value.includes("#")) {
        throw new Error("slug can not contain the '#' character");
      }
      return value;
    },
  })
  .argument("[locale]", "Locale", {
    default: DEFAULT_LOCALE,
    validator: [...VALID_LOCALES.values()],
  })
  .option("-y, --yes", "Assume yes", { default: false })
  .action(
    tryOrExit(async ({ args, options }: MoveActionParameters) => {
      const { oldSlug, newSlug, locale } = args;
      const { yes } = options;
      const changes = Document.move(oldSlug, newSlug, locale, {
        dry: true,
      });
      console.log(
        chalk.green(
          `Will move ${changes.length} documents from ${oldSlug} to ${newSlug} for ${locale}`
        )
      );
      console.log(
        changes
          .map(([from, to]) => `${chalk.red(from)} → ${chalk.green(to)}`)
          .join("\n")
      );
      const { run } = yes
        ? { run: true }
        : await prompt({
            type: "confirm",
            message: "Proceed?",
            name: "run",
            default: true,
          });
      if (run) {
        const moved = Document.move(oldSlug, newSlug, locale);
        console.log(chalk.green(`Moved ${moved.length} documents.`));
      }
    })
  )

  .command("edit", "Spawn your EDITOR for an existing slug")
  .argument("<slug>", "Slug of the document in question")
  .argument("[locale]", "Locale", {
    default: DEFAULT_LOCALE,
    validator: [...VALID_LOCALES.values()],
  })
  .action(
    tryOrExit(({ args }: EditActionParameters) => {
      const { slug, locale } = args;
      if (!Document.exists(slug, locale)) {
        throw new Error(`${slug} does not exists for ${locale}`);
      }
      const filePath = Document.fileForSlug(slug, locale);
      openEditor([filePath]);
    })
  )

  .command("create", "Spawn your Editor for a new slug")
  .argument("<slug>", "Slug of the document in question")
  .argument("[locale]", "Locale", {
    default: DEFAULT_LOCALE,
    validator: [...VALID_LOCALES.values()],
  })
  .action(
    tryOrExit(({ args }: CreateActionParameters) => {
      const { slug, locale } = args;
      const parentSlug = Document.parentSlug(slug);
      if (!Document.exists(parentSlug, locale)) {
        throw new Error(`Parent ${parentSlug} does not exists for ${locale}`);
      }
      if (Document.exists(slug, locale)) {
        throw new Error(`${slug} already exists for ${locale}`);
      }
      const filePath = Document.fileForSlug(slug, locale);
      fs.mkdirSync(path.basename(filePath), { recursive: true });
      openEditor([filePath]);
    })
  )

  .command("validate", "Validate a document")
  .argument("<slug>", "Slug of the document in question")
  .argument("[locale]", "Locale", {
    default: DEFAULT_LOCALE,
    validator: [...VALID_LOCALES.values()],
  })
  .action(
    tryOrExit(async ({ args }: ValidateActionParameters) => {
      const { slug, locale } = args;
      let okay = true;
      const document = Document.findByURL(buildURL(locale, slug));
      if (!document) {
        throw new Error(`Slug ${slug} does not exist for ${locale}`);
      }
      const { doc }: { doc: Doc } = await buildDocument(document);

      const flaws = Object.values(doc.flaws || {})
        .map((a) => a.length || 0)
        .reduce((a, b) => a + b, 0);
      if (flaws > 0) {
        console.log(chalk.red(`Found ${flaws} flaws.`));
        okay = false;
      }
      try {
        Document.validate(slug, locale);
      } catch (e) {
        console.log(chalk.red(e));
        okay = false;
      }
      if (okay) {
        console.log(chalk.green("✓ All seems fine"));
      }
    })
  )

  .command("preview", "Open a preview of a slug")
  .option("-p, --port <port>", "Port for your localhost hostname", {
    default: PORT,
  })
  .option("-h, --hostname <hostname>", "Hostname for your local server", {
    default: "localhost",
  })
  .argument("<slug>", "Slug (or path) of the document in question")
  .argument("[locale]", "Locale", {
    default: DEFAULT_LOCALE,
    validator: [...VALID_LOCALES.values()],
  })
  .action(
    tryOrExit(async ({ args, options }: PreviewActionParameters) => {
      const { slug, locale } = args;
      const { hostname, port } = options;
      let url: string;
      // Perhaps they typed in a path relative to the content root
      if (
        (slug.startsWith("files") || fs.existsSync(slug)) &&
        (slug.endsWith("index.html") || slug.endsWith("index.md"))
      ) {
        if (
          fs.existsSync(slug) &&
          slug.includes("translated-content") &&
          !CONTENT_TRANSLATED_ROOT
        ) {
          // Such an easy mistake to make that you pass it a file path
          // that comes from the translated-content repo but forgot to
          // set the environment variable first.
          console.warn(
            chalk.yellow(
              `Did you forget to set the environment variable ${chalk.bold(
                "CONTENT_TRANSLATED_ROOT"
              )}?`
            )
          );
        }
        const slugSplit = slug
          .replace(CONTENT_ROOT, "")
          .replace(CONTENT_TRANSLATED_ROOT ? CONTENT_TRANSLATED_ROOT : "", "")
          .split(path.sep);
        const document = Document.read(
          // Remove that leading 'files' and the trailing 'index.(html|md)'
          slugSplit.slice(1, -1).join(path.sep)
        );
        if (document) {
          url = document.url;
        }
      } else if (
        slug.includes(BUILD_OUT_ROOT) &&
        fs.existsSync(slug) &&
        fs.existsSync(path.join(slug, "index.json"))
      ) {
        // Someone probably yarn `yarn build` and copy-n-pasted one of the lines
        // it spits out from its CLI.
        const { doc } = JSON.parse(
          fs.readFileSync(path.join(slug, "index.json"), "utf-8")
        );
        if (doc) {
          url = doc.mdn_url;
        }
      } else {
        try {
          const parsed = new URL(slug);
          url = parsed.pathname + parsed.hash;
        } catch (err) {
          // If the `new URL()` constructor fails, it's probably not a URL
        }
        if (!url) {
          url = buildURL(locale, slug);
        }
      }

      if (!url) {
        throw new Error(`Unable to turn '${slug}' into an absolute URL`);
      }
      const absoluteURL = `http://${hostname}:${port}${url}`;
      await open(absoluteURL);
    })
  )

  .command(
    "gather-git-history",
    "Extract all last-modified dates from the git logs"
  )
  .option("--save-history <path>", "File to save all previous history")
  .option("--load-history <path>", "Optional file to load all previous history")
  .action(
    tryOrExit(async ({ options }: GatherGitHistoryActionParameters) => {
      const { saveHistory, loadHistory, verbose } = options;
      if (loadHistory) {
        if (fs.existsSync(loadHistory)) {
          console.log(
            chalk.yellow(`Reusing existing history from ${loadHistory}`)
          );
        }
      }
      const roots = [CONTENT_ROOT];
      if (CONTENT_TRANSLATED_ROOT) {
        roots.push(CONTENT_TRANSLATED_ROOT);
      }
      const map = gatherGitHistory(
        roots,
        loadHistory && fs.existsSync(loadHistory) ? loadHistory : null
      );
      const historyPerLocale = {};

      // Someplace to put the map into an object so it can be saved into `saveHistory`
      const allHistory = {};
      for (const [relPath, value] of map) {
        const locale = relPath.split(path.sep)[0];
        if (!isValidLocale(locale)) {
          continue;
        }
        allHistory[relPath] = value;
        if (!historyPerLocale[locale]) {
          historyPerLocale[locale] = {};
        }
        historyPerLocale[locale][relPath] = value;
      }
      let filesWritten = 0;
      for (const [locale, history] of Object.entries(historyPerLocale)) {
        const root = getRoot(locale);
        const outputFile = path.join(root, locale, "_githistory.json");
        fs.writeFileSync(outputFile, JSON.stringify(history, null, 2), "utf-8");
        filesWritten += 1;
        if (verbose) {
          console.log(
            chalk.green(
              `Wrote '${locale}' ${Object.keys(
                history
              ).length.toLocaleString()} paths into ${outputFile}`
            )
          );
        }
      }
      console.log(chalk.green(`Wrote ${filesWritten} _githistory.json files`));
      if (saveHistory) {
        fs.writeFileSync(
          saveHistory,
          JSON.stringify(allHistory, null, 2),
          "utf-8"
        );
        console.log(
          chalk.green(
            `Saved ${Object.keys(
              allHistory
            ).length.toLocaleString()} paths into ${saveHistory}`
          )
        );
      }
    })
  )

  .command(
    "sync-translated-content",
    "Sync translated content (sync with en-US slugs) for a locale"
  )
  .argument("<locale...>", "Locale", {
    default: [...VALID_LOCALES.keys()].filter((l) => l !== "en-us"),
    validator: [...VALID_LOCALES.keys()].filter((l) => l !== "en-us"),
  })
  .action(
    tryOrExit(
      async ({ args, options }: SyncTranslatedContentActionParameters) => {
        const { locale } = args;
        const { verbose } = options;
        if (verbose) {
          log.setDefaultLevel(log.levels.DEBUG);
        }
        for (const l of locale) {
          const {
            movedDocs,
            conflictingDocs,
            orphanedDocs,
            redirectedDocs,
            totalDocs,
          } = syncAllTranslatedContent(l);
          console.log(chalk.green(`Syncing ${l}:`));
          console.log(chalk.green(`Total of ${totalDocs} documents`));
          console.log(chalk.green(`Moved ${movedDocs} documents`));
          console.log(chalk.green(`Conflicting ${conflictingDocs} documents.`));
          console.log(chalk.green(`Orphaned ${orphanedDocs} documents.`));
          console.log(
            chalk.green(`Fixed ${redirectedDocs} redirected documents.`)
          );
        }
      }
    )
  )

  .command("fix-flaws", "Fix all flaws")
  .option("-l, --locale <locale>", "locale", {
    default: DEFAULT_LOCALE,
    validator: [...VALID_LOCALES.values()],
  })
  .option("--file-types <fileTypes...>", "File types to fix flaws in", {
    default: ["md"],
    validator: ["md", "html"],
  })
  .argument("<fix-flaws-types...>", "flaw types", {
    default: ["broken_links"],
    validator: [...VALID_FLAW_CHECKS],
  })
  .action(
    tryOrExit(async ({ args, options }: FixFlawsActionParameters) => {
      const { fixFlawsTypes } = args;
      const { locale, fileTypes } = options;
      const allDocs = Document.findAll({
        locales: new Map([[locale.toLowerCase(), true]]),
      });
      for (const document of allDocs.iter()) {
        if (fileTypes.includes(document.isMarkdown ? "md" : "html")) {
          await buildDocument(document, {
            fixFlaws: true,
            fixFlawsTypes: new Set(fixFlawsTypes),
            fixFlawsVerbose: true,
          });
        }
      }
    })
  )

  .command("flaws", "Find (and fix) flaws in a document")
  .argument("<slug>", "Slug of the document in question")
  .argument("[locale]", "Locale", {
    default: DEFAULT_LOCALE,
    validator: [...VALID_LOCALES.values()],
  })
  .option("-y, --yes", "Assume yes", { default: false })
  .action(
    tryOrExit(async ({ args, options }: FlawsActionParameters) => {
      const { slug, locale } = args;
      const { yes } = options;
      const document = Document.findByURL(buildURL(locale, slug));
      if (!document) {
        throw new Error(`Slug ${slug} does not exist for ${locale}`);
      }
      const { doc }: { doc: Doc } = await buildDocument(document, {
        fixFlaws: true,
        fixFlawsDryRun: true,
      });

      const flaws = Object.values(doc.flaws || {})
        .map((a) => a.filter((f) => f.fixable).length || 0)
        .reduce((a, b) => a + b, 0);
      if (flaws === 0) {
        console.log(chalk.green("Found no fixable flaws!"));
        return;
      }
      const { run } = yes
        ? { run: true }
        : await prompt({
            type: "confirm",
            message: `Proceed fixing ${flaws} flaws?`,
            name: "run",
            default: true,
          });
      if (run) {
        buildDocument(document, { fixFlaws: true, fixFlawsVerbose: true });
      }
    })
  )

  .command("redundant-translations", "Find redundant translations")
  .action(
    tryOrExit(async () => {
      if (!CONTENT_TRANSLATED_ROOT) {
        throw new Error("CONTENT_TRANSLATED_ROOT not set");
      }
      if (!fs.existsSync(CONTENT_TRANSLATED_ROOT)) {
        throw new Error(`${CONTENT_TRANSLATED_ROOT} does not exist`);
      }
      const documents = Document.findAll();
      if (!documents.count) {
        throw new Error("No documents to analyze");
      }
      // Build up a map of translations by their `translation_of`
      const map = new Map();
      for (const document of documents.iter()) {
        if (!document.isTranslated) continue;
        const { translation_of, locale } = document.metadata;
        if (!map.has(translation_of)) {
          map.set(translation_of, new Map());
        }
        if (!map.get(translation_of).has(locale)) {
          map.get(translation_of).set(locale, []);
        }
        map
          .get(translation_of)
          .get(locale)
          .push(
            Object.assign(
              { filePath: document.fileInfo.path },
              document.metadata
            )
          );
      }
      // Now, let's investigate those with more than 1
      let sumENUS = 0;
      let sumTotal = 0;
      for (const [translation_of, localeMap] of map) {
        for (const [, metadatas] of localeMap) {
          if (metadatas.length > 1) {
            // console.log(translation_of, locale, metadatas);
            sumENUS++;
            sumTotal += metadatas.length;
            console.log(
              `https://developer.allizom.org/en-US/docs/${translation_of}`
            );
            for (const metadata of metadatas) {
              console.log(metadata);
            }
          }
        }
      }
      console.warn(
        `${sumENUS} en-US documents have multiple translations with the same locale`
      );
      console.log(
        `In total, ${sumTotal} translations that share the same translation_of`
      );
    })
  )

  .command(
    "popularities",
    "Convert an AWS Athena log aggregation CSV into a popularities.json file"
  )
  .option("--outfile <path>", "output file", {
    default: fileURLToPath(new URL("../popularities.json", import.meta.url)),
  })
  .option("--max-uris <number>", "limit to top <number> entries", {
    default: MAX_GOOGLE_ANALYTICS_URIS,
  })
  .option("--refresh", "download again even if exists", {
    default: false,
  })
  .action(
    tryOrExit(async ({ options, logger }: PopularitiesActionParameters) => {
      const { refresh, outfile } = options;
      if (!refresh && fs.existsSync(outfile)) {
        const stat = fs.statSync(outfile);
        logger.info(
          chalk.yellow(
            `Reusing exising ${outfile} (${stat.mtime}) for popularities.`
          )
        );
        logger.info(
          `Reset ${outfile} by running: yarn tool popularities --refresh`
        );
        return;
      }
      const { rowCount, popularities, pageviews } =
        await runMakePopularitiesFile(options);
      logger.info(chalk.green(`Parsed ${rowCount.toLocaleString()} rows.`));

      const numberKeys = Object.keys(popularities).length;
      logger.info(
        chalk.green(`Wrote ${numberKeys.toLocaleString()} pages' popularities.`)
      );

      logger.debug("25 most popular URIs...");
      pageviews.slice(0, 25).forEach(([uri, popularity], i) => {
        logger.debug(
          `${`${i}`.padEnd(2)} ${uri.padEnd(75)} ${popularity.toFixed(5)}`
        );
      });
      function fmtBytes(bytes) {
        return `${(bytes / 1024 / 1024).toFixed(1)}MB`;
      }
      logger.info(
        chalk.green(
          `${options.outfile} is ${fmtBytes(fs.statSync(options.outfile).size)}`
        )
      );
    })
  )

  .command(
    "google-analytics-code",
    "Generate a .js file that can be used in SSR rendering"
  )
  .option("--outfile <path>", "name of the generated script file", {
    default: path.join(BUILD_OUT_ROOT, "static", "js", "ga.js"),
  })
  .option(
    "--debug",
    "whether to use the Google Analytics debug file (defaults to value of $GOOGLE_ANALYTICS_DEBUG)",
    {
      default: GOOGLE_ANALYTICS_DEBUG,
    }
  )
  .option(
    "--account <id>",
    "Google Analytics account ID (defaults to value of $GOOGLE_ANALYTICS_ACCOUNT)",
    {
      default: GOOGLE_ANALYTICS_ACCOUNT,
    }
  )
  .action(
    tryOrExit(
      async ({ options, logger }: GoogleAnalyticsCodeActionParameters) => {
        const { outfile, debug, account } = options;
        if (account) {
          const dntHelperCode = fs
            .readFileSync(
              new URL("mozilla.dnthelper.min.js", import.meta.url),
              "utf-8"
            )
            .trim();

          const gaScriptURL = `https://www.google-analytics.com/${
            debug ? "analytics_debug" : "analytics"
          }.js`;

          const code = `
// Mozilla DNT Helper
${dntHelperCode}
// only load GA if DNT is not enabled
if (Mozilla && !Mozilla.dntEnabled()) {
    window.ga=window.ga||function(){(ga.q=ga.q||[]).push(arguments)};ga.l=+new Date;
    ga('create', '${account}', 'mozilla.org');
    ga('set', 'anonymizeIp', true);
    ga('send', 'pageview');

    var gaScript = document.createElement('script');
    gaScript.async = 1; gaScript.src = '${gaScriptURL}';
    document.head.appendChild(gaScript);
}`.trim();
          fs.writeFileSync(outfile, `${code}\n`, "utf-8");
          logger.info(
            chalk.green(
              `Generated ${outfile} for SSR rendering using ${account}${
                debug ? " (debug mode)" : ""
              }.`
            )
          );
        } else {
          logger.info(chalk.yellow("No Google Analytics code file generated"));
        }
      }
    )
  )

  .command(
    "build-robots-txt",
    "Generate a robots.txt in the build root depending ALWAYS_ALLOW_ROBOTS"
  )
  .option("--outfile <path>", "name of the generated file", {
    default: path.join(BUILD_OUT_ROOT, "robots.txt"),
  })
  .action(
    tryOrExit(async ({ options, logger }: BuildRobotsTxtActionParameters) => {
      const { outfile } = options;
      await runBuildRobotsTxt(outfile);
      logger.info(
        chalk.yellow(
          `Generated ${path.relative(
            ".",
            outfile
          )} based on ALWAYS_ALLOW_ROBOTS=${ALWAYS_ALLOW_ROBOTS}`
        )
      );
    })
  )

  .command("spas", "Build (SSR) all the skeleton apps for single page apps")
  .action(
    tryOrExit(async ({ options }) => {
      options.verbose = true;
      await buildSPAs(options);
    })
  )

  .command(
    "macros",
    "Render and/or remove one or more macros from one or more documents"
  )
  .option("-f, --force", "Render even if there are non-fixable flaws", {
    default: false,
  })
  .argument("<cmd>", 'must be either "render" or "remove"')
  .argument("<foldersearch>", "folder of documents to target")
  .argument("<macros...>", "one or more macro names")
  .action(
    tryOrExit(async ({ args, options }: MacrosActionParameters) => {
      if (!CONTENT_ROOT) {
        throw new Error("CONTENT_ROOT not set");
      }
      if (!CONTENT_TRANSLATED_ROOT) {
        throw new Error("CONTENT_TRANSLATED_ROOT not set");
      }
      const { force } = options;
      const { cmd, foldersearch, macros } = args;
      const cmdLC = cmd.toLowerCase();
      if (!["render", "remove"].includes(cmdLC)) {
        throw new Error(`invalid macros command "${cmd}"`);
      }
      console.log(
        `${cmdLC} the macro(s) ${macros
          .map((m) => `"${m}"`)
          .join(", ")} within content folder(s) matching "${foldersearch}"`
      );
      const documents = Document.findAll({
        folderSearch: foldersearch,
      });
      if (!documents.count) {
        throw new Error("no documents found");
      }

      async function renderOrRemoveMacros(document) {
        try {
          return await kumascript.render(document.url, {
            invalidateCache: true,
            selective_mode: [cmdLC, macros],
          });
        } catch (error) {
          if (error instanceof MacroInvocationError) {
            error.updateFileInfo(document.fileInfo);
            throw new Error(
              `error trying to parse ${error.filepath}, line ${error.line} column ${error.column} (${error.error.message})`
            );
          }

          throw error;
        }
      }

      let countTotal = 0;
      let countSkipped = 0;
      let countModified = 0;
      let countNoChange = 0;
      for (const document of documents.iter()) {
        countTotal++;
        console.group(`${document.fileInfo.path}:`);
        const originalRawBody = document.rawBody;
        let [$, flaws] = await renderOrRemoveMacros(document);
        if (flaws.length) {
          const fixableFlaws = flaws.filter(
            (f): f is MacroRedirectedLinkError =>
              Object.prototype.hasOwnProperty.call(f, "redirectInfo")
          );
          const nonFixableFlaws = flaws.filter(
            (f) => !Object.prototype.hasOwnProperty.call(f, "redirectInfo")
          );
          const nonFixableFlawNames = [
            ...new Set(nonFixableFlaws.map((f) => f.name)).values(),
          ].join(", ");
          if (force || nonFixableFlaws.length === 0) {
            // They're all fixable or we don't care if some or all are
            // not, but let's at least fix any that we can.
            if (nonFixableFlaws.length > 0) {
              console.log(
                `ignoring ${nonFixableFlaws.length} non-fixable flaw(s) (${nonFixableFlawNames})`
              );
            }
            if (fixableFlaws.length) {
              console.group(
                `fixing ${fixableFlaws.length} fixable flaw(s) before proceeding:`
              );
              // Let's start fresh so we don't keep the "data-flaw-src"
              // attributes that may have been injected during the rendering.
              document.rawBody = originalRawBody;
              for (const flaw of fixableFlaws) {
                const suggestion = flaw.macroSource.replace(
                  flaw.redirectInfo.current,
                  flaw.redirectInfo.suggested
                );
                document.rawBody = document.rawBody.replace(
                  flaw.macroSource,
                  suggestion
                );
                console.log(`${flaw.macroSource} --> ${suggestion}`);
              }
              console.groupEnd();
              Document.update(
                document.url,
                document.rawBody,
                document.metadata
              );
              // Ok, we've fixed the fixable flaws, now let's render again.
              [$, flaws] = await renderOrRemoveMacros(document);
            }
          } else {
            // There are one or more flaws that we can't fix, and we're not
            // going to ignore them, so let's skip this document.
            console.log(
              `skipping, has ${nonFixableFlaws.length} non-fixable flaw(s) (${nonFixableFlawNames})`
            );
            console.groupEnd();
            countSkipped++;
            continue;
          }
        }
        const newRawHTML = $("body").html();
        if (newRawHTML !== originalRawBody) {
          Document.update(document.url, newRawHTML, document.metadata);
          console.log(`modified`);
          countModified++;
        } else {
          console.log(`no change`);
          countNoChange++;
        }
        console.groupEnd();
      }
      console.log(
        `modified: ${countModified} | no-change: ${countNoChange} | skipped: ${countSkipped} | total: ${countTotal}`
      );
    })
  )

  .command("inventory", "Create content inventory as JSON")
  .help(
    "In order to run the command, ensure that you have CONTENT_ROOT set in your .env file. For example: CONTENT_ROOT=/Users/steve/mozilla/mdn-content/files"
  )
  .action(
    tryOrExit(async () => {
      if (!CONTENT_ROOT) {
        throw new Error(
          "CONTENT_ROOT not set. Please run yarn tool inventory --help for more information."
        );
      }

      const crawler = new fdir()
        .withFullPaths()
        .withErrors()
        .filter((filePath) => filePath.endsWith(".md"))
        .crawl(CONTENT_ROOT);
      const paths = (await crawler.withPromise()) as PathsOutput;

      const inventory = paths.map((path) => {
        const fileContents = fs.readFileSync(path, "utf-8");
        const parsed = frontmatter(fileContents);

        return {
          path: path.substring(path.indexOf("/files")),
          frontmatter: parsed.attributes,
        };
      });

      process.stdout.write(JSON.stringify(inventory, undefined, 2));
    })
  )

  .command(
    "optimize-client-build",
    "After the client code has been built there are things to do that react-scripts can't."
  )
  .argument("<buildroot>", "directory where react-scripts built", {
    default: path.join("client", "build"),
  })
  .action(
    tryOrExit(
      async ({
        args,
        options,
        logger,
      }: OptimizeClientBuildActionParameters) => {
        const { buildroot } = args;
        const { results } = await runOptimizeClientBuild(buildroot);
        if (options.verbose) {
          for (const result of results) {
            logger.info(`${result.filePath} -> ${result.hashedHref}`);
          }
        } else {
          logger.info(
            chalk.green(
              `Hashed ${results.length} files in ${path.join(
                buildroot,
                "index.html"
              )}`
            )
          );
        }
      }
    )
  );

program.run();<|MERGE_RESOLUTION|>--- conflicted
+++ resolved
@@ -2,11 +2,8 @@
 
 import fs from "node:fs";
 import path from "node:path";
-<<<<<<< HEAD
 import { fileURLToPath } from "node:url";
 
-=======
->>>>>>> 99a2cc7e
 import { fdir, PathsOutput } from "fdir";
 import frontmatter from "front-matter";
 import caporal from "@caporal/core";
@@ -33,30 +30,19 @@
   CONTENT_TRANSLATED_ROOT,
   GOOGLE_ANALYTICS_ACCOUNT,
   GOOGLE_ANALYTICS_DEBUG,
-<<<<<<< HEAD
 } from "../libs/env/index.js";
 import { runMakePopularitiesFile } from "./popularities.js";
 import { runOptimizeClientBuild } from "./optimize-client-build.js";
 import { runBuildRobotsTxt } from "./build-robots-txt.js";
 import { syncAllTranslatedContent } from "./sync-translated-content.js";
 import * as kumascript from "../kumascript/index.js";
-import { MacroRedirectedLinkError } from "../kumascript/src/errors.js";
-
-const { program } = caporal;
-const { prompt } = inquirer;
-=======
-} from "../libs/env";
-import { runMakePopularitiesFile } from "./popularities";
-import { runOptimizeClientBuild } from "./optimize-client-build";
-import { runBuildRobotsTxt } from "./build-robots-txt";
-import { syncAllTranslatedContent } from "./sync-translated-content";
-import * as kumascript from "../kumascript";
-import { Action, ActionParameters, Logger } from "types";
 import {
   MacroInvocationError,
   MacroRedirectedLinkError,
-} from "../kumascript/src/errors";
->>>>>>> 99a2cc7e
+} from "../kumascript/src/errors.js";
+
+const { program } = caporal;
+const { prompt } = inquirer;
 
 const PORT = parseInt(process.env.SERVER_PORT || "5042");
 
