export const DISABLE_AUTH = Boolean(
  JSON.parse(process.env.REACT_APP_DISABLE_AUTH || "false")
);

export const CRUD_MODE = Boolean(
  JSON.parse(
    process.env.REACT_APP_CRUD_MODE ||
      JSON.stringify(process.env.NODE_ENV === "development")
  )
);

export const CRUD_MODE_HOSTNAMES = (
  process.env.REACT_APP_CRUD_MODE_HOSTNAMES ||
  "localhost,localhost.org,127.0.0.1"
)
  .split(",")
  .map((x) => x.trim())
  .filter(Boolean);

// Remember to keep this in sync with the list inside the Node code.
// E.g. libs/constants.js
// Hardcoding the list in both places is most convenient and most performant.
// We could encode the list in the SSR rendering but that means the client side
// code needs to depend on having access to the `window` global first.
export const VALID_LOCALES = new Set([
  "de",
  "en-US",
  "es",
  "fr",
  "ja",
  "ko",
  "pl",
  "pt-BR",
  "ru",
  "zh-CN",
  "zh-TW",
]);

<<<<<<< HEAD
=======
export const ENABLE_PLUS = Boolean(
  JSON.parse(
    process.env.REACT_APP_ENABLE_PLUS ||
      JSON.stringify(process.env.NODE_ENV === "development")
  )
);
export const MDN_PLUS_SUBSCRIBE_YEARLY_URL = `${process.env.REACT_APP_MDN_PLUS_SUBSCRIBE_URL}?plan=${process.env.REACT_APP_MDN_PLUS_YEARLY_PLAN}`;
export const MDN_PLUS_SUBSCRIBE_MONTHLY_URL = `${process.env.REACT_APP_MDN_PLUS_SUBSCRIBE_URL}?plan=${process.env.REACT_APP_MDN_PLUS_MONTHLY_PLAN}`;

export const FXA_SIGNIN_URL = process.env.REACT_APP_FXA_SIGNIN_URL || "";
export const FXA_SETTINGS_URL = process.env.REACT_APP_FXA_SETTINGS_URL || "";

>>>>>>> 0e3ceabf
export const DEFAULT_GEO_COUNTRY =
  process.env.REACT_APP_DEFAULT_GEO_COUNTRY || "United States";

export const IEX_DOMAIN = "https://interactive-examples.mdn.mozilla.net";<|MERGE_RESOLUTION|>--- conflicted
+++ resolved
@@ -36,8 +36,6 @@
   "zh-TW",
 ]);
 
-<<<<<<< HEAD
-=======
 export const ENABLE_PLUS = Boolean(
   JSON.parse(
     process.env.REACT_APP_ENABLE_PLUS ||
@@ -50,7 +48,6 @@
 export const FXA_SIGNIN_URL = process.env.REACT_APP_FXA_SIGNIN_URL || "";
 export const FXA_SETTINGS_URL = process.env.REACT_APP_FXA_SETTINGS_URL || "";
 
->>>>>>> 0e3ceabf
 export const DEFAULT_GEO_COUNTRY =
   process.env.REACT_APP_DEFAULT_GEO_COUNTRY || "United States";
 
