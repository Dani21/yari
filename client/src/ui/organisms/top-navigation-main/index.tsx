import * as React from "react";

import { AuthContainer } from "../../molecules/auth-container";
import MainMenu from "../../molecules/main-menu";
import { UserMenu } from "../../molecules/user-menu";
import { Search } from "../../molecules/search";

import { useUserData } from "../../../user-context";

import "./index.scss";
import { ENABLE_PLUS } from "../../../constants";
<<<<<<< HEAD
import { isPlusAvailable } from "../../../utils";

export const TopNavigationMain = ({ isOpenOnMobile }) => {
  const userData = useUserData();
  const plusAvailable = isPlusAvailable(userData);
  const [showSearch, setShowSearch] = React.useState(false);
  const [hasOpened, setHasOpened] = React.useState<boolean | undefined>(false);

  function handleShowSearch() {
    setShowSearch(true);
    setHasOpened(true);
  }
=======
import { ThemeSwitcher } from "../../molecules/theme-switcher";

export const TopNavigationMain = ({ isOpenOnMobile }) => {
  const userData = useUserData();
  const isAuthenticated = userData && userData.isAuthenticated;
>>>>>>> 13e18e47

  return (
    <div className="top-navigation-main">
      <MainMenu isOpenOnMobile={isOpenOnMobile} />

      <Search id="top-nav-search" />
      <ThemeSwitcher />

      {(ENABLE_PLUS && userData && userData.isAuthenticated && (
        <>
          <UserMenu />
        </>
      )) ||
        (plusAvailable && <AuthContainer />) || <></>}
    </div>
  );
};<|MERGE_RESOLUTION|>--- conflicted
+++ resolved
@@ -9,8 +9,8 @@
 
 import "./index.scss";
 import { ENABLE_PLUS } from "../../../constants";
-<<<<<<< HEAD
 import { isPlusAvailable } from "../../../utils";
+import { ThemeSwitcher } from "../../molecules/theme-switcher";
 
 export const TopNavigationMain = ({ isOpenOnMobile }) => {
   const userData = useUserData();
@@ -22,13 +22,6 @@
     setShowSearch(true);
     setHasOpened(true);
   }
-=======
-import { ThemeSwitcher } from "../../molecules/theme-switcher";
-
-export const TopNavigationMain = ({ isOpenOnMobile }) => {
-  const userData = useUserData();
-  const isAuthenticated = userData && userData.isAuthenticated;
->>>>>>> 13e18e47
 
   return (
     <div className="top-navigation-main">
