<<<<<<< HEAD
@use "sass:math";

@use "~@mdn/minimalist/sass/vars/layout" as *;
@use "~@mdn/minimalist/sass/vars/mdn-web-docs-palette" as *;
@use "~@mdn/minimalist/sass/vars/typography" as *;

.header-search {
  background-color: #fff;

  @media #{$mq-tablet-and-up} {
    height: 40px;
    min-width: 80px;
    width: inherit;
  }

=======
@use "../../vars" as *;

.header-search {
>>>>>>> 0e3ceabf
  .search-widget {
    position: relative;
    width: 100%;

    @media screen and (min-width: $screen-md) {
      align-items: center;
      display: flex;
      gap: 0.5rem;
      margin: 0;
    }
  }

  .search-input-field {
    // make webkit play nice with search input types
    -webkit-appearance: none; /* stylelint-disable-line property-no-vendor-prefix */
    background-color: var(--background-primary);
    border: 1px solid var(--border-primary);
    border-radius: 0.25rem;
    color: var(--text-primary);
    height: var(--form-elem-height);
    min-width: 60px;
    padding-left: 2rem;
    width: 100%;

    &:focus {
      outline: var(--border-primary);
    }

    &::placeholder {
      color: var(--text-inactive);
      font: var(--type-body-l);
    }
  }

  .server-error {
    color: var(--icon-critical);
    margin: 0;
  }

  .search-results {
    background-color: white;
    border: 2px solid var(--background-primary);
    border-radius: 0.25rem;
    border-top: 0;
    box-shadow: var(--shadow-01);
    left: 0;
    position: absolute;
    top: 42px;
    width: 100%;
    z-index: 1000;

    .indexing-warning {
      color: var(--icon-warning);
    }

    div {
      padding: 0.5rem;
    }

    .nothing-found {
      font-style: italic;
    }

    .fuzzy-engaged {
      font-size: 0.8125rem;
    }

    .result-item {
      border-bottom: 1px solid var(--border-primary);
      word-break: break-word;
    }

    .result-item:hover,
    .result-item.highlight {
      background-color: var(--background-tertiary);
    }

    .result-item:hover,
    .result-item:focus {
      cursor: pointer;
    }

    div:last-child {
      border-bottom: 0;
    }

    mark {
      background-color: var(--icon-warning);
    }

    small {
      overflow-wrap: break-word;
    }

    a {
      text-overflow: ellipsis;
    }

    div.searchindex-error {
      color: var(--icon-critical);
    }
  }
}

.search-form {
  position: relative;
}

.button.search-button {
  --button-color: var(--icon-secondary);
  left: 0;
  position: absolute;
  top: 0;
}

.close-search-button {
  display: none;

  @media screen and (min-width: $screen-md) {
    display: block;
  }
}<|MERGE_RESOLUTION|>--- conflicted
+++ resolved
@@ -1,24 +1,6 @@
-<<<<<<< HEAD
-@use "sass:math";
-
-@use "~@mdn/minimalist/sass/vars/layout" as *;
-@use "~@mdn/minimalist/sass/vars/mdn-web-docs-palette" as *;
-@use "~@mdn/minimalist/sass/vars/typography" as *;
-
-.header-search {
-  background-color: #fff;
-
-  @media #{$mq-tablet-and-up} {
-    height: 40px;
-    min-width: 80px;
-    width: inherit;
-  }
-
-=======
 @use "../../vars" as *;
 
 .header-search {
->>>>>>> 0e3ceabf
   .search-widget {
     position: relative;
     width: 100%;
