<<<<<<< HEAD
@use "../../base/styles" as *;
@use "../../base/theme" as *;
=======
@use "sass:color";
@use "sass:math";

@use "../../minimalist/vars/typography" as type;
@use "../../minimalist/vars/layout" as layout;
@use "../../theme/index" as theme;

@use "../../theme/themes/light-mode" as light;
@use "../../theme/themes/dark-mode" as dark;
@use "../../theme/themes/high-contrast-white";
@use "../../theme/themes/high-contrast-black";
>>>>>>> 235337a2

.notifications-menu {
  position: relative;

  .notifications-button {
<<<<<<< HEAD
    color: $text-primary;
=======
    color: light.$mdn-light-color-text-primary;
>>>>>>> 235337a2
    margin: 12px 0;
    padding: 0;

    @media screen and (min-width: $screen-md) {
      display: flex;
      margin: initial;
    }
  }

  .notifications-count-container {
<<<<<<< HEAD
    background-color: $icon-secondary;
=======
    background-color: light.$mdn-light-color-icon-secondary;
>>>>>>> 235337a2
    border-radius: 50%;
    color: white;
    display: inline-block;
    height: 21px;
    line-height: 1;
    margin-left: 0.5rem;
    padding: 2px;
    text-align: center;
    width: 21px;

    @media screen and (min-width: $screen-md) {
      background-color: transparent;
      padding: 0;

      &::before {
<<<<<<< HEAD
        background-color: $icon-primary;
=======
        background-color: light.$mdn-light-color-icon-primary;
>>>>>>> 235337a2
        background-size: 21px 21px;
        content: "";
        display: block;
        height: 21px;
        mask-image: url("~@mdn/dinocons/plus/bell.svg");
        width: 21px;
      }
    }

    &.unread-notifications {
<<<<<<< HEAD
      background-color: $icon-secondary;
=======
      background-color: light.$mdn-light-color-icon-secondary;
>>>>>>> 235337a2

      @media screen and (min-width: $screen-md) {
        background-color: transparent;

        &::before {
<<<<<<< HEAD
          background-color: $accent-primary;
=======
          background-color: light.$mdn-light-color-accent-primary;
>>>>>>> 235337a2
          mask-image: url("~@mdn/dinocons/plus/notification.svg");
        }
      }
    }
  }

  @media screen and (min-width: $screen-md) {
    .notifications-label,
    .notifications-count {
      display: none;
    }
  }
}

<<<<<<< HEAD
  @media screen and (max-width: $screen-sm) {
    .my-notifications {
=======
.my-notifications {
  display: none;
  margin: 0;
  padding: 0;

  li {
    list-style: none;
  }

  .notifications-submenu-action {
    border-top: 1px solid light.$mdn-light-color-border-primary;
    display: block;
    padding: theme.$base-spacing theme.$base-spacing * 2;

    &.unread {
      background-color: color.adjust(theme.$mdn-blue500, $alpha: -0.92);
    }

    &:hover,
    &:focus {
      background-color: light.$mdn-light-color-background-secondary;
      text-decoration: none;
    }
  }

  li:last-child .notifications-submenu-action {
    border-radius: 0 0 theme.$default-border-radius * 2
      theme.$default-border-radius * 2;
  }

  .notifications-submenu-header,
  .notifications-submenu-item-heading,
  .notifications-submenu-item-description {
    font-size: type.$small-font-size;
  }

  .notifications-submenu-header {
    display: flex;
    gap: theme.$base-spacing;
    justify-content: space-between;
    padding: theme.$base-spacing theme.$base-spacing * 2;
  }

  .notifications-submenu-item-heading,
  .notifications-submenu-item-description {
    color: light.$mdn-light-color-text-primary;
  }

  .notifications-submenu-item-heading {
    font-weight: bold;
  }

  .notifications-submenu-item-description {
    margin-bottom: 0;
  }

  .notifications-submenu-item-created {
    color: light.$mdn-light-color-text-inactive;
    font-size: type.$tiny-text;
    font-weight: 600;
  }

  .notifications-submenu-empty-message {
    font-weight: 600;
    padding: theme.$base-spacing theme.$base-spacing * 2;
    text-align: center;
  }

  @media #{layout.$mq-small-desktop-and-up} {
    &.show {
      background-color: light.$mdn-light-color-background-primary;
      border: 1px solid light.$mdn-light-color-border-primary;
      border-radius: theme.$default-border-radius * 2;
      box-shadow: light.$mdn-light-color-shadow01;

      display: block;
>>>>>>> 235337a2
      left: initial;
      min-width: 310px;
      padding: 0;
      position: absolute;
      right: 0;
      top: 32px;
      width: max-content;
      z-index: layout.$bring-to-front;
    }
  }
}

/* DARK MODE */
.dark {
  .my-notifications {
    background-color: dark.$mdn-dark-color-background-primary;
    border-color: dark.$mdn-dark-color-border-primary;
    box-shadow: dark.$mdn-dark-color-shadow01;

    .notifications-submenu-action {
      border-top-color: dark.$mdn-dark-color-border-primary;

<<<<<<< HEAD
      .submenu-header,
      .submenu-item-heading,
      .submenu-item-description {
        font-size: 0.8125rem;
=======
      &:hover,
      &:focus {
        background-color: dark.$mdn-dark-color-background-secondary;
>>>>>>> 235337a2
      }
    }

<<<<<<< HEAD
      .submenu-content-container {
        border-top: 1px solid $border-primary;

        padding: 0.5rem;
      }
=======
    .notifications-submenu-header-action {
      color: dark.$mdn-dark-color-text-link;
    }

    .notifications-submenu-item-heading,
    .notifications-submenu-item-description {
      color: dark.$mdn-dark-color-text-primary;
    }
>>>>>>> 235337a2

    .notifications-submenu-item-created {
      color: dark.$mdn-dark-color-text-inactive;
    }
  }
}

<<<<<<< HEAD
      .submenu-header .submenu-content-container {
        display: flex;
        gap: 0.5rem;
        justify-content: space-between;
      }
=======
/* HIGH CONTRAST WHITE MODE */
.high-contrast-white {
  .my-notifications {
    background-color: high-contrast-white.$mdn-high-contrast-white-color-background-primary;
    border-color: high-contrast-white.$mdn-high-contrast-white-color-border-primary;
    box-shadow: high-contrast-white.$mdn-high-contrast-white-color-shadow01;

    .notifications-submenu-action {
      border-top-color: high-contrast-white.$mdn-high-contrast-white-color-border-primary;
>>>>>>> 235337a2

      &:hover,
      &:focus {
        background-color: high-contrast-white.$mdn-high-contrast-white-color-background-secondary;
      }
    }

    .notifications-submenu-header-action {
      color: high-contrast-white.$mdn-high-contrast-white-color-text-link;
    }

    .notifications-submenu-item-heading,
    .notifications-submenu-item-description {
      color: high-contrast-white.$mdn-high-contrast-white-color-text-primary;
    }

    .notifications-submenu-item-created {
      color: high-contrast-white.$mdn-high-contrast-white-color-text-inactive;
    }
  }
}

/* HIGH CONTRAST BLACK MODE */
.high-contrast-black {
  .my-notifications {
    background-color: high-contrast-black.$mdn-high-contrast-black-color-background-primary;
    border-color: high-contrast-black.$mdn-high-contrast-black-color-border-primary;
    box-shadow: high-contrast-black.$mdn-high-contrast-black-color-shadow01;

    .notifications-submenu-action {
      border-top-color: high-contrast-black.$mdn-high-contrast-black-color-border-primary;

      &:hover,
      &:focus {
        background-color: high-contrast-black.$mdn-high-contrast-black-color-background-secondary;
      }
    }

    .notifications-submenu-header-action {
      color: high-contrast-black.$mdn-high-contrast-black-color-text-link;
    }

    .notifications-submenu-item-heading,
    .notifications-submenu-item-description {
      color: high-contrast-black.$mdn-high-contrast-black-color-text-primary;
    }

    .notifications-submenu-item-created {
      color: high-contrast-black.$mdn-high-contrast-black-color-text-inactive;
    }
  }
}<|MERGE_RESOLUTION|>--- conflicted
+++ resolved
@@ -1,29 +1,13 @@
-<<<<<<< HEAD
+@use "sass:color";
 @use "../../base/styles" as *;
 @use "../../base/theme" as *;
-=======
-@use "sass:color";
-@use "sass:math";
-
-@use "../../minimalist/vars/typography" as type;
-@use "../../minimalist/vars/layout" as layout;
-@use "../../theme/index" as theme;
-
-@use "../../theme/themes/light-mode" as light;
-@use "../../theme/themes/dark-mode" as dark;
-@use "../../theme/themes/high-contrast-white";
-@use "../../theme/themes/high-contrast-black";
->>>>>>> 235337a2
+@use "../../base/typography" as *;
 
 .notifications-menu {
   position: relative;
 
   .notifications-button {
-<<<<<<< HEAD
     color: $text-primary;
-=======
-    color: light.$mdn-light-color-text-primary;
->>>>>>> 235337a2
     margin: 12px 0;
     padding: 0;
 
@@ -34,11 +18,7 @@
   }
 
   .notifications-count-container {
-<<<<<<< HEAD
     background-color: $icon-secondary;
-=======
-    background-color: light.$mdn-light-color-icon-secondary;
->>>>>>> 235337a2
     border-radius: 50%;
     color: white;
     display: inline-block;
@@ -54,11 +34,7 @@
       padding: 0;
 
       &::before {
-<<<<<<< HEAD
         background-color: $icon-primary;
-=======
-        background-color: light.$mdn-light-color-icon-primary;
->>>>>>> 235337a2
         background-size: 21px 21px;
         content: "";
         display: block;
@@ -69,21 +45,13 @@
     }
 
     &.unread-notifications {
-<<<<<<< HEAD
       background-color: $icon-secondary;
-=======
-      background-color: light.$mdn-light-color-icon-secondary;
->>>>>>> 235337a2
 
       @media screen and (min-width: $screen-md) {
         background-color: transparent;
 
         &::before {
-<<<<<<< HEAD
           background-color: $accent-primary;
-=======
-          background-color: light.$mdn-light-color-accent-primary;
->>>>>>> 235337a2
           mask-image: url("~@mdn/dinocons/plus/notification.svg");
         }
       }
@@ -98,10 +66,6 @@
   }
 }
 
-<<<<<<< HEAD
-  @media screen and (max-width: $screen-sm) {
-    .my-notifications {
-=======
 .my-notifications {
   display: none;
   margin: 0;
@@ -112,42 +76,41 @@
   }
 
   .notifications-submenu-action {
-    border-top: 1px solid light.$mdn-light-color-border-primary;
+    border-top: 1px solid $border-primary;
     display: block;
-    padding: theme.$base-spacing theme.$base-spacing * 2;
+    padding: 1rem 2rem;
 
     &.unread {
-      background-color: color.adjust(theme.$mdn-blue500, $alpha: -0.92);
+      background-color: color.adjust($mdn-color-blue-50, $alpha: -0.92);
     }
 
     &:hover,
     &:focus {
-      background-color: light.$mdn-light-color-background-secondary;
+      background-color: $background-secondary;
       text-decoration: none;
     }
   }
 
   li:last-child .notifications-submenu-action {
-    border-radius: 0 0 theme.$default-border-radius * 2
-      theme.$default-border-radius * 2;
+    border-radius: 0 0 0.25rem 0.25rem;
   }
 
   .notifications-submenu-header,
   .notifications-submenu-item-heading,
   .notifications-submenu-item-description {
-    font-size: type.$small-font-size;
+    font-size: $mdn-ui-type-body-m;
   }
 
   .notifications-submenu-header {
     display: flex;
-    gap: theme.$base-spacing;
+    gap: 1rem;
     justify-content: space-between;
-    padding: theme.$base-spacing theme.$base-spacing * 2;
+    padding: 1rem 2rem;
   }
 
   .notifications-submenu-item-heading,
   .notifications-submenu-item-description {
-    color: light.$mdn-light-color-text-primary;
+    color: $text-primary;
   }
 
   .notifications-submenu-item-heading {
@@ -159,26 +122,25 @@
   }
 
   .notifications-submenu-item-created {
-    color: light.$mdn-light-color-text-inactive;
-    font-size: type.$tiny-text;
+    color: $text-inactive;
+    font-size: $mdn-ui-type-body-s;
     font-weight: 600;
   }
 
   .notifications-submenu-empty-message {
     font-weight: 600;
-    padding: theme.$base-spacing theme.$base-spacing * 2;
+    padding: 1rem 2rem;
     text-align: center;
   }
 
-  @media #{layout.$mq-small-desktop-and-up} {
+  @media screen and (min-width: $screen-md) {
     &.show {
-      background-color: light.$mdn-light-color-background-primary;
-      border: 1px solid light.$mdn-light-color-border-primary;
-      border-radius: theme.$default-border-radius * 2;
-      box-shadow: light.$mdn-light-color-shadow01;
+      background-color: $background-primary;
+      border: 1px solid $border-primary;
+      border-radius: 0.25rem;
+      box-shadow: $shadow-01;
 
       display: block;
->>>>>>> 235337a2
       left: initial;
       min-width: 310px;
       padding: 0;
@@ -186,123 +148,7 @@
       right: 0;
       top: 32px;
       width: max-content;
-      z-index: layout.$bring-to-front;
-    }
-  }
-}
-
-/* DARK MODE */
-.dark {
-  .my-notifications {
-    background-color: dark.$mdn-dark-color-background-primary;
-    border-color: dark.$mdn-dark-color-border-primary;
-    box-shadow: dark.$mdn-dark-color-shadow01;
-
-    .notifications-submenu-action {
-      border-top-color: dark.$mdn-dark-color-border-primary;
-
-<<<<<<< HEAD
-      .submenu-header,
-      .submenu-item-heading,
-      .submenu-item-description {
-        font-size: 0.8125rem;
-=======
-      &:hover,
-      &:focus {
-        background-color: dark.$mdn-dark-color-background-secondary;
->>>>>>> 235337a2
-      }
-    }
-
-<<<<<<< HEAD
-      .submenu-content-container {
-        border-top: 1px solid $border-primary;
-
-        padding: 0.5rem;
-      }
-=======
-    .notifications-submenu-header-action {
-      color: dark.$mdn-dark-color-text-link;
-    }
-
-    .notifications-submenu-item-heading,
-    .notifications-submenu-item-description {
-      color: dark.$mdn-dark-color-text-primary;
-    }
->>>>>>> 235337a2
-
-    .notifications-submenu-item-created {
-      color: dark.$mdn-dark-color-text-inactive;
-    }
-  }
-}
-
-<<<<<<< HEAD
-      .submenu-header .submenu-content-container {
-        display: flex;
-        gap: 0.5rem;
-        justify-content: space-between;
-      }
-=======
-/* HIGH CONTRAST WHITE MODE */
-.high-contrast-white {
-  .my-notifications {
-    background-color: high-contrast-white.$mdn-high-contrast-white-color-background-primary;
-    border-color: high-contrast-white.$mdn-high-contrast-white-color-border-primary;
-    box-shadow: high-contrast-white.$mdn-high-contrast-white-color-shadow01;
-
-    .notifications-submenu-action {
-      border-top-color: high-contrast-white.$mdn-high-contrast-white-color-border-primary;
->>>>>>> 235337a2
-
-      &:hover,
-      &:focus {
-        background-color: high-contrast-white.$mdn-high-contrast-white-color-background-secondary;
-      }
-    }
-
-    .notifications-submenu-header-action {
-      color: high-contrast-white.$mdn-high-contrast-white-color-text-link;
-    }
-
-    .notifications-submenu-item-heading,
-    .notifications-submenu-item-description {
-      color: high-contrast-white.$mdn-high-contrast-white-color-text-primary;
-    }
-
-    .notifications-submenu-item-created {
-      color: high-contrast-white.$mdn-high-contrast-white-color-text-inactive;
-    }
-  }
-}
-
-/* HIGH CONTRAST BLACK MODE */
-.high-contrast-black {
-  .my-notifications {
-    background-color: high-contrast-black.$mdn-high-contrast-black-color-background-primary;
-    border-color: high-contrast-black.$mdn-high-contrast-black-color-border-primary;
-    box-shadow: high-contrast-black.$mdn-high-contrast-black-color-shadow01;
-
-    .notifications-submenu-action {
-      border-top-color: high-contrast-black.$mdn-high-contrast-black-color-border-primary;
-
-      &:hover,
-      &:focus {
-        background-color: high-contrast-black.$mdn-high-contrast-black-color-background-secondary;
-      }
-    }
-
-    .notifications-submenu-header-action {
-      color: high-contrast-black.$mdn-high-contrast-black-color-text-link;
-    }
-
-    .notifications-submenu-item-heading,
-    .notifications-submenu-item-description {
-      color: high-contrast-black.$mdn-high-contrast-black-color-text-primary;
-    }
-
-    .notifications-submenu-item-created {
-      color: high-contrast-black.$mdn-high-contrast-black-color-text-inactive;
+      z-index: 1000;
     }
   }
 }