import React, { Suspense, lazy } from "react";
import { Routes, Route, Link } from "react-router-dom";

import { Homepage } from "./homepage";
import { Document } from "./document";
import { NoMatch } from "./routing";
<<<<<<< HEAD
// import { SearchNavigateWidget } from "./search";
=======
import SearchNavigateWidget from "./search";

>>>>>>> 628fa44c
const AllFlaws = lazy(() => import("./flaws"));
const DocumentEdit = lazy(() => import("./document/forms/edit"));
const DocumentCreate = lazy(() => import("./document/forms/create"));

const isServer = typeof window === "undefined";

export function App(appProps) {
  const routes = (
    <Routes>
      <Route path="/" element={<Homepage />} />
      {process.env.NODE_ENV === "development" && (
        <>
          <Route path="/:locale/_flaws" element={<AllFlaws />} />
          <Route path="/:locale/_create/*" element={<DocumentCreate />} />
          <Route path="/:locale/_edit/*" element={<DocumentEdit />} />
        </>
      )}
      <Route path="/:locale/docs/*" element={<Document {...appProps} />} />
      <Route path="*" element={<NoMatch />} />
    </Routes>
  );
  return (
    <div>
      <Header />

      <section className="section">
        {/* This might look a bit odd but it's actually quite handy.
        This way, when rendering client-side, we wrap all the routes in
        <Suspense> but in server-side rendering that goes away.
         */}
        {isServer ? (
          routes
        ) : (
          <Suspense fallback={<div>Loading...</div>}>{routes}</Suspense>
        )}
      </section>
    </div>
  );
}

function Header() {
  return (
    <header>
      <h1>
        <Link to="/">MDN Web Docs</Link>
      </h1>
      {/*<SearchNavigateWidget />*/}
    </header>
  );
}<|MERGE_RESOLUTION|>--- conflicted
+++ resolved
@@ -4,12 +4,8 @@
 import { Homepage } from "./homepage";
 import { Document } from "./document";
 import { NoMatch } from "./routing";
-<<<<<<< HEAD
-// import { SearchNavigateWidget } from "./search";
-=======
-import SearchNavigateWidget from "./search";
+// import SearchNavigateWidget from "./search";
 
->>>>>>> 628fa44c
 const AllFlaws = lazy(() => import("./flaws"));
 const DocumentEdit = lazy(() => import("./document/forms/edit"));
 const DocumentCreate = lazy(() => import("./document/forms/create"));
