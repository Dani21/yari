--- conflicted
+++ resolved
@@ -23,12 +23,8 @@
   const starredUrl = `/${locale}/plus/notifications/starred`;
   const watchingUrl = `/${locale}/plus/notifications/watching`;
 
-<<<<<<< HEAD
   let pageTitle = "My Notifications";
-  let apiUrl = `/api/v1/plus/notifications/?${selectedTerms}&${selectedFilter}&${selectedSort}`;
-=======
   let apiUrl = `/api/v1/plus/notifications/?${getSearchFiltersParams().toString()}`;
->>>>>>> 90f224a5
   if (location.pathname === starredUrl) {
     apiUrl += "&filterStarred=true";
     pageTitle = "My Starred Pages";
