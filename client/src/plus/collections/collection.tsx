--- conflicted
+++ resolved
@@ -20,7 +20,7 @@
 import { useFrequentlyViewed } from "./frequently-viewed";
 dayjs.extend(relativeTime);
 
-export default function CollectionComponent() {
+function CollectionComponent() {
   const { collectionId } = useParams();
   const { data: collection, error: collectionError } =
     useCollection(collectionId);
@@ -113,6 +113,7 @@
   let [size, setSize] = useState(0);
   let [atEnd, setAtEnd] = useState(false);
   let frequentlyViewed = useFrequentlyViewed(10, size, setAtEnd);
+
   let _vals: Item[] | undefined = frequentlyViewed?.items.map((v) => {
     return {
       collection_id: frequentlyViewed?.name || "",
@@ -129,7 +130,7 @@
   useScrollToTop();
 
   return (
-    <>
+    <div className="collections-collection">
       <header>
         <Container>
           <Link to="../" className="exit">
@@ -162,7 +163,7 @@
           </div>
         )}
       </Container>
-    </>
+    </div>
   );
 }
 
@@ -217,7 +218,7 @@
       revalidateOnReconnect: false,
     }
   );
-
+  console.log(item);
   const category = getCategoryByPathname(item.url);
 
   return (
@@ -238,112 +239,6 @@
         )}
       </header>
       <div className="breadcrumbs">{breadcrumbs.join(" > ")}</div>
-<<<<<<< HEAD
-      {item.notes && <p>{camelWrap(item.notes)}</p>}
-      <footer>
-        <time dateTime={dayjs(item.updated_at).toISOString()}>
-          Edited {dayjs(item.updated_at).fromNow().toString()}
-        </time>
-      </footer>
-    </article>
-  );
-}
-
-function ItemEdit({
-  show,
-  setShow,
-  item,
-  mutate,
-}: {
-  show: boolean;
-  setShow: React.Dispatch<React.SetStateAction<boolean>>;
-  item: Item;
-  mutate: KeyedMutator<Item[][]>;
-}) {
-  const [formItem, setFormItem] = useState(item);
-
-  const { mutator, isPending, error, resetError } = useItemEdit(mutate);
-
-  const changeHandler = (
-    e: React.ChangeEvent<HTMLInputElement | HTMLTextAreaElement>
-  ) => {
-    const { name, value } = e.target;
-    setFormItem({ ...formItem, [name]: value });
-  };
-
-  const cancelHandler = (e: React.MouseEvent | React.KeyboardEvent) => {
-    e.preventDefault();
-    if (isPending) return;
-    resetError();
-    setFormItem(item);
-    setShow(false);
-  };
-
-  const saveHandler = async (e: React.BaseSyntheticEvent) => {
-    e.preventDefault();
-    if (isPending) return;
-    await mutator(formItem);
-    setShow(false);
-  };
-
-  return (
-    <MDNModal
-      isOpen={show}
-      size="small"
-      onRequestClose={cancelHandler}
-      extraOverlayClassName={isPending ? "wait" : ""}
-    >
-      <header className="modal-header">
-        <h2 className="modal-heading">Edit item</h2>
-        <Button
-          onClickHandler={cancelHandler}
-          type="action"
-          icon="cancel"
-          extraClasses="close-button"
-        />
-      </header>
-      <div className="modal-body">
-        {error && (
-          <NoteCard type="error">
-            <p>Error: {error.message}</p>
-          </NoteCard>
-        )}
-        <form className="mdn-form" onSubmit={saveHandler}>
-          <div className="mdn-form-item">
-            <label htmlFor="item-title">Title:</label>
-            <input
-              id="item-title"
-              name="title"
-              value={formItem.title}
-              onChange={changeHandler}
-              autoComplete="off"
-              type="text"
-              required={true}
-              disabled={isPending}
-            />
-          </div>
-          <div className="mdn-form-item">
-            <label htmlFor="item-notes">Notes:</label>
-            <ExpandingTextarea
-              id="item-notes"
-              name="notes"
-              value={formItem.notes}
-              onChange={changeHandler}
-              autoComplete="off"
-              disabled={isPending}
-            />
-          </div>
-          <div className="mdn-form-item is-button-row">
-            <Button buttonType="submit" isDisabled={isPending}>
-              {isPending ? "Saving..." : "Save"}
-            </Button>
-            <Button
-              onClickHandler={cancelHandler}
-              type="secondary"
-              isDisabled={isPending}
-            >
-              Cancel
-=======
       {doc && (
         <>
           <p>{doc.summary}</p>
@@ -358,7 +253,6 @@
           <div>
             <Button icon="edit" type="action" onClickHandler={openBookmarkMenu}>
               <span className="visually-hidden">Edit note</span>
->>>>>>> efd91e8b
             </Button>
           </div>
           <div className="text">
@@ -403,4 +297,4 @@
   );
 }
 
-export { FrequentlyViewedCollectionComponent };+export { FrequentlyViewedCollectionComponent, CollectionComponent };