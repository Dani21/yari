--- conflicted
+++ resolved
@@ -26,16 +26,13 @@
   NEW_COLLECTION_MODAL_SUBMIT_COLLECTIONS_PAGE,
 } from "../../telemetry/constants";
 import { camelWrap } from "../../utils";
-<<<<<<< HEAD
 import {
   FrequentlyViewedCollection,
   useFrequentlyViewed,
 } from "./frequently-viewed";
-=======
 import { Icon } from "../../ui/atoms/icon";
 import { MDN_PLUS_TITLE } from "../../constants";
 import { SWRConfig } from "swr";
->>>>>>> 960d4cce
 dayjs.extend(relativeTime);
 
 export default function Collections() {
@@ -75,33 +72,6 @@
   }
 
   return (
-<<<<<<< HEAD
-    <div className="collections-overview">
-      <header className="container">
-        <div className="collections-hero">
-          <div className="mandala-wrapper">
-            <Mandala />
-          </div>
-          <section className="collections-hero-cta">
-            <h1>Collections</h1>
-            <p>
-              Save and group your favorite MDN articles to easily find them
-              later on. <br />
-              <a
-                rel="noreferrer noopener"
-                target="_blank"
-                href="https://survey.alchemer.com/s3/6988450/Feature-Preview-User-Feedback-Multiple-Collections"
-              >
-                We'd love to hear your feedback!
-              </a>
-            </p>
-            <Button
-              onClickHandler={() => {
-                gleanClick(COLLECTIONS_BANNER_NEW_COLLECTION);
-                setShowCreate(true);
-              }}
-              isDisabled={isLoading}
-=======
     <div className="collections collections-overview">
       <header>
         <Container>
@@ -120,7 +90,6 @@
               rel="noreferrer noopener"
               target="_blank"
               href="https://survey.alchemer.com/s3/6988450/Feature-Preview-User-Feedback-Multiple-Collections"
->>>>>>> 960d4cce
             >
               We'd love to hear your feedback!
             </a>
