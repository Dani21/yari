@use "~@mdn/minimalist/sass/mixins/utils" as *;
@use "../../../ui/vars" as *;

.bc {
  &-table {
    width: 100%;
    margin: 1rem 0;
    border: 1px solid var(--border-primary);
    border-radius: var(--elem-radius);
    border-collapse: separate;
    border-spacing: 0;

    thead {
      display: none;
    }

    &-row-header,
    tbody td,
    tbody th {
      display: flex;
      flex-wrap: wrap;
      gap: 0.5rem;
      align-content: center;
    }

    td,
    th {
      border: 1px solid var(--border-secondary);
      border-width: 0 0 1px 1px;
      font: var(--type-body-m);
      padding: 0.4rem;

      &[aria-expanded="false"] {
        height: 2rem;
      }

      code {
        font-size: 0.75rem !important;
      }
    }

    // these props allow us to add border-radius to the table.
    // border-collapse: separate gets in the way of this
    // being easy.
    tbody {
      tr {
        &:last-child {
          th,
          td {
            border-bottom-width: 0;
          }
        }

        th {
          border-left-width: 0;
        }
      }
    }

    th {
      vertical-align: bottom;
      text-align: center;
      background: var(--background-tertiary);
    }

    tbody th {
      @media screen and (min-width: $screen-md) {
        width: 20%;
      }
    }

    .bc-supports {
      .icon-wrap {
        background: var(--background-primary);
      }
    }

    .icon-wrap {
      .bc-support-level {
        @include visually-hidden;
      }
    }
  }

  &-head-txt-label {
    -ms-writing-mode: tb-rl;
    -webkit-writing-mode: vertical-rl;
    writing-mode: vertical-rl;
    transform: rotate(180deg);
    white-space: nowrap;
  }

  &-icon-cell {
    text-align: center;
    vertical-align: middle;
  }

  &-history-link {
    @include visually-hidden;
    position: absolute; // messing up layout otherwise
  }

  &-level-no {
    background-color: var(--icon-critical);
  }

  &-level-preview {
    background-color: var(--icon-information);
  }
}

.bc-legend {
  &-items-container {
    display: flex;
    flex-wrap: wrap;
    gap: 1.5rem;
    margin-bottom: 2rem;
    font: var(--type-body-m);
  }

  &-item {
    display: flex;
    gap: 0.5rem;

    &-dt {
      display: flex;
    }
  }
}

.bc-version-label {
  display: none;
}

.bc-platforms {
  height: 2rem;

  th {
    text-align: center;
  }
}

.bc-platforms td {
  border: none;
}

.bc-browsers td {
  border-width: 0 0 1px 0;
}

.bc-notes-list {
  position: relative;
  margin: 0.5rem 0;
  text-align: left;
  width: 100%;

  &:before {
    position: absolute;
    z-index: -1;
    height: 100%;
    left: 7px;
    width: 2px;
    background: var(--border-primary);
    content: "";
  }

  // complicated selector to cover the last bit of the grey line above.
  .bc-notes-wrapper:last-child dd:last-child {
    position: relative;

    &:before {
      position: absolute;
      z-index: -1;
      height: calc(100% - 6px);
      left: 7px;
      width: 2px;
      bottom: 0;
      background: var(--background-primary);
      content: "";
    }
  }

  .bc-level-yes.icon.icon-yes {
    // override icon
    background-color: var(--icon-success);
    mask-image: url("../../../assets/icons/yes-circle.svg");
  }

  .icon.icon-footnote {
    mask-image: none;
    border-radius: 50%;
    border: 3px solid var(--background-primary);
    background: var(--border-primary);
  }

  .icon.icon-disabled {
    background-color: var(--icon-information);
  }

  .bc-version-label {
    display: inline;
    font-weight: 650;
  }

  abbr {
    margin-right: 4px;
  }

  dd {
    margin-bottom: 1rem;
    padding-left: 1.5rem;
    text-indent: -1.5rem;

    &:last-child {
      margin-bottom: 2rem;
    }
  }
}

.bc-notes-wrapper {
  margin-bottom: 1rem;

  &:last-child {
    margin-bottom: 0;
  }
}

.offscreen,
.only-icon span {
  @include visually-hidden();
}

.bc-table-row-header {
  width: 100%;

  span {
    display: flex;
    flex-direction: row;
    align-items: baseline;
    grid-gap: 0.25rem;
    gap: 0.25rem;
    flex-wrap: wrap;
    width: fit-content;
    justify-content: flex-start;
    text-align: left;
  }

  code {
    display: flex;
    overflow: hidden;
    font-size: 0.75rem;
  }

  .left-side,
  .right-side {
    white-space: pre;
    overflow: hidden;
  }

  /* Can only flex-shrink and not flex-grow
  ie the "slider" in a sliding glass door */
  .left-side {
    flex: 0 1 auto;
    text-overflow: ellipsis;
  }
  /* Can flex-grow and not flex-shrink as
  its the stationary portion */
  .right-side {
    flex: 1 0 auto;
  }
}

@media screen and (min-width: $screen-sm) {
  .bc-table {
    thead {
      display: table-header-group;

      .bc-platforms {
        th {
          vertical-align: revert;
        }
      }
    }

    tbody td,
    tbody th {
      display: table-cell;
    }

    td,
    th {
      background: inherit;
      padding: 0.25rem;
      width: 2rem;
    }
  }

  .table-scroll {
    overflow: auto;
    width: 100vw;
    margin: 0 -3rem;
  }

  .table-scroll-inner {
    padding: 0 3rem;
    position: relative;
    min-width: max-content;

    &:after {
      position: absolute;
      width: 10px;
      height: 10px;
      bottom: 0;
      right: 0;
      content: "";
    }
  }

  .bc-support-level,
  .bc-browser-name {
    display: none;
  }

  .bc-notes-list {
    margin-left: 20%;
    width: auto;
    margin-bottom: -1.5rem;
  }

  .bc-icon-cell {
    .bc-version-label,
    .bc-support-level {
      display: none;
    }

    &[aria-expanded="true"] {
      position: relative;

      &:after {
        position: absolute;
        left: 0;
        bottom: -1px;
        height: 2px;
        width: 100%;
        background: #fff;
        content: "";
      }

      .bc-history-mobile {
        display: none;
      }
    }
  }
<<<<<<< HEAD
}
@media screen and (min-width: $screen-md) {
  .table-scroll {
    width: calc(100% + 6rem);
  }
}

@media screen and (min-width: $screen-lg) {
  .table-scroll {
    width: 100%;
    margin: 0;
  }

  .table-scroll-inner {
    padding: 0;
=======

  .bc-has-history {
    cursor: pointer;

    &:hover {
      background: var(--background-secondary);
    }
>>>>>>> c5c0e10d
  }
}<|MERGE_RESOLUTION|>--- conflicted
+++ resolved
@@ -351,7 +351,14 @@
       }
     }
   }
-<<<<<<< HEAD
+
+  .bc-has-history {
+    cursor: pointer;
+
+    &:hover {
+      background: var(--background-secondary);
+    }
+  }
 }
 @media screen and (min-width: $screen-md) {
   .table-scroll {
@@ -367,14 +374,5 @@
 
   .table-scroll-inner {
     padding: 0;
-=======
-
-  .bc-has-history {
-    cursor: pointer;
-
-    &:hover {
-      background: var(--background-secondary);
-    }
->>>>>>> c5c0e10d
   }
 }