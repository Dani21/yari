--- conflicted
+++ resolved
@@ -1,10 +1,3 @@
-<<<<<<< HEAD
-@use "sass:math";
-
-@import "~@mdn/minimalist/sass/vars/mdn-web-docs-palette";
-
-=======
->>>>>>> 0e3ceabf
 .bc-table {
   background-color: var(--background-secondary);
   border: 0;
