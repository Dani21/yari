@use "../../../ui/vars" as *;

.sidebar {
  color: var(--text-secondary);

  .backdrop {
    display: none;
  }

  // apply drawer styles only to the sizes that need them.
  @media screen and (max-width: #{$screen-md - 1}) {
    position: fixed;
    top: 0;
    right: 0;
    left: 0;
    height: 100vh;
    max-height: 100vh;
    z-index: var(--z-index-top);
    transform: translateX(-100%);

    .sidebar-inner {
      transform: translateX(-100%);
      overflow: hidden; //animations look janky if scrollbars are present
      will-change: transform;
      transition: 0.2s linear transform;
      position: relative;
      padding: 1rem;
      width: 80vw;
      max-width: 20rem;
      height: 100vh;
      max-height: 100vh;
      overflow: auto;
      background: var(--background-primary);
      border-right: 1px solid var(--border-primary);
      z-index: var(--z-index-top);
    }

    .backdrop {
      opacity: 0;
      will-change: opacity;
      transition: opacity 0.2s linear;

      display: flex;
      position: fixed;
      top: 0;
      bottom: 0;
      left: 0;
      right: 0;
      width: 100%;
      background: rgba(0, 0, 0, 0.3);
      z-index: var(--z-index-mid);
      border-radius: 0;
      cursor: default;
    }

    &.is-animating {
      transform: translateX(0);
    }

    &.is-expanded {
      transform: translateX(0); // no transition on this one, just show it.

      .sidebar-inner {
        transform: translateX(0);
      }

      .backdrop {
        opacity: 1;
      }
    }
  }

  @media screen and (min-width: $screen-md) {
    display: flex;
    overflow: auto;
    position: sticky;
    top: 0;
    bottom: 0;
    // height minus header. On scroll, this variable is changed with JS.
    max-height: calc(100vh - var(--visible-height-of-header, 6rem));
  }

  &-heading {
    font: var(--type-heading-h6);
    color: var(--text-primary);
    letter-spacing: 1.5px;
    margin: 0 0 1rem 0;
    text-transform: uppercase;
  }

  a {
    display: flex;
    width: 100%;
    padding: 0.25rem;
    color: var(--text-secondary);
    hyphens: auto;

    &[aria-current="page"] {
      background: var(--border-secondary);
      border-radius: var(--elem-radius);
    }
  }

  .no-link {
    display: flex;
    width: 100%;
    padding: 0.25rem;
  }

  // TODO: Find these and add a class, if possible. These are section headings
  strong {
    margin-top: 1rem;
    display: flex;
  }

  ol {
    font: var(--type-body-m);

    ol,
    ul {
      @media screen and (max-width: $screen-sm) {
        padding-left: 0.5rem;
      }
    }

    ol {
      li {
        display: flex;
        align-items: flex-start;
        gap: 0.25rem;

        &:before {
          border-radius: 50%;
          width: 2px;
          height: 2px;
          margin-top: 0.75rem;
          background: var(--text-secondary);
          content: "";
        }

        &.no-bullet {
          display: block;
          font-weight: var(--font-body-strong-weight);

          &:before {
            content: none;
          }
        }
      }
    }
  }

  summary,
  li {
    margin-bottom: 0.5rem;
  }

  code {
    white-space: normal;
<<<<<<< HEAD
    word-wrap: break-word;
=======
    word-wrap: normal;
    border-radius: var(--elem-radius);
    font-family: var(--font-code);
    background: var(--code-background-inline);
    padding: 0.125rem 0.125rem;
    font-size: 0.75rem;
    line-height: 1.2;
>>>>>>> 9c2836f4
  }

  summary {
    cursor: pointer;
    display: flex;
    align-items: center;
    gap: 0.5rem;

    &::marker {
      content: none;
    }

    &:before {
      top: calc(50% - 0.5rem);
      right: 0.5rem;
      display: block;
      width: 8px;
      height: 8px;
      background-color: var(--text-secondary);
      mask-image: url("../../../assets/icons/caret.svg");
      mask-size: contain;
      mask-position: center;
      mask-repeat: no-repeat;
      content: "";
    }
  }

  details[open] > summary:before {
    transform-origin: center;
    transform: rotate(90deg);
  }

  details {
    margin: 0.75rem 0;

    ol {
      padding-left: 0.75rem;
    }
  }

  .icon {
    background-size: 14px;
    height: 14px;
    width: 14px;
    margin-right: -0.25rem;
    align-self: center;
  }

  /* icons in sidebars */
  .icon-experimental,
  .icon-nonstandard {
    color: var(--icon-information);
  }

  .icon-deprecated {
    color: var(--icon-critical);
  }
}<|MERGE_RESOLUTION|>--- conflicted
+++ resolved
@@ -157,17 +157,13 @@
 
   code {
     white-space: normal;
-<<<<<<< HEAD
     word-wrap: break-word;
-=======
-    word-wrap: normal;
     border-radius: var(--elem-radius);
     font-family: var(--font-code);
     background: var(--code-background-inline);
     padding: 0.125rem 0.125rem;
     font-size: 0.75rem;
     line-height: 1.2;
->>>>>>> 9c2836f4
   }
 
   summary {
