--- conflicted
+++ resolved
@@ -1,11 +1,6 @@
-<<<<<<< HEAD
-import React, { lazy, Suspense, useCallback, useEffect, useState } from "react";
+import React, { lazy, Suspense, useEffect } from "react";
 import { Link, useParams } from "react-router-dom";
-=======
-import React, { lazy, Suspense, useEffect } from "react";
-import { Link } from "react-router-dom";
 import useSWR, { mutate } from "swr";
->>>>>>> dde924cd
 
 import { useWebSocketMessageHandler } from "../web-socket";
 import { NoMatch } from "../routing";
@@ -100,13 +95,8 @@
   const { github_url, folder } = doc.source;
 
   return (
-<<<<<<< HEAD
     <main>
-      {process.env.NODE_ENV === "development" && (
-=======
-    <>
       {process.env.NODE_ENV === "development" && !doc.isArchive && (
->>>>>>> dde924cd
         <Suspense fallback={<p className="loading-toolbar">Loading toolbar</p>}>
           <Toolbar doc={doc} />
         </Suspense>
