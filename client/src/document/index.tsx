--- conflicted
+++ resolved
@@ -40,12 +40,9 @@
 // main bundle all the time.
 import "./interactive-examples.scss";
 import { DocumentSurvey } from "../ui/molecules/document-survey";
-<<<<<<< HEAD
 import { Note } from "../plus/notes";
-=======
 import { useGlean } from "../telemetry/glean-context";
 import Notes from "../ui/organisms/notes";
->>>>>>> ef8c48c9
 // import { useUIStatus } from "../ui-context";
 
 // Lazy sub-components
